# Visualization

<!-- TOC -->

- [Visualization](#visualization)
  - [Pipeline Visualization](#pipeline-visualization)
  - [Learning Rate Schedule Visualization](#learning-rate-schedule-visualization)
  - [Class Activation Map Visualization](#class-activation-map-visualization)
  - [FAQs](#faqs)

<!-- TOC -->
## Pipeline Visualization

```bash
python tools/visualizations/vis_pipeline.py \
    ${CONFIG_FILE} \
    [--output-dir ${OUTPUT_DIR}] \
    [--phase ${DATASET_PHASE}] \
    [--number ${BUNBER_IMAGES_DISPLAY}] \
    [--skip-type ${SKIP_TRANSFORM_TYPE}] \
    [--mode ${DISPLAY_MODE}] \
    [--show] \
    [--adaptive] \
    [--min-edge-length ${MIN_EDGE_LENGTH}] \
    [--max-edge-length ${MAX_EDGE_LENGTH}] \
    [--bgr2rgb] \
    [--window-size ${WINDOW_SIZE}] \
    [--cfg-options ${CFG_OPTIONS}]
```

**Description of all arguments**：

- `config` : The path of a model config file.
- `--output-dir`: The output path for visualized images. If not specified, it will be set to `''`, which means not to save.
- `--phase`: Phase of visualizing dataset，must be one of `[train, val, test]`. If not specified, it will be set to `train`.
- `--number`: The number of samples to visualize. If not specified, display all images in the dataset.
- `--skip-type`: The pipelines to be skipped. If not specified, it will be set to `['ToTensor', 'Normalize', 'ImageToTensor', 'Collect']`.
- `--mode`: The display mode, can be one of `[original, pipeline, concat]`. If not specified, it will be set to `concat`.
- `--show`: If set, display pictures in pop-up windows.
- `--adaptive`: If set, automatically adjust the size of the visualization images.
- `--min-edge-length`: The minimum edge length, used when `--adaptive` is set. When any side of the picture is smaller than `${MIN_EDGE_LENGTH}`, the picture will be enlarged while keeping the aspect ratio unchanged, and the short side will be aligned to `${MIN_EDGE_LENGTH}`. If not specified, it will be set to 200.
- `--max-edge-length`: The maximum edge length, used when `--adaptive` is set. When any side of the picture is larger than `${MAX_EDGE_LENGTH}`, the picture will be reduced while keeping the aspect ratio unchanged, and the long side will be aligned to `${MAX_EDGE_LENGTH}`. If not specified, it will be set to 1000.
- `--bgr2rgb`: If set, flip the color channel order of images.
- `--window-size`: The shape of the display window. If not specified, it will be set to `12*7`. If used, it must be in the format `'W*H'`.
- `cfg-options` : Modifications to the configuration file, refer to [Tutorial 1: Learn about Configs](https://mmclassification.readthedocs.io/en/latest/tutorials/config.html).

```{note}

1. If the `--mode` is not specified, it will be set to `concat` as default, get the pictures stitched together by original pictures and transformed pictures; if the `--mode` is set to `original`, get the original pictures; if the `--mode` is set to `transformed`, get the transformed pictures; if the `--mode` is set to `pipeline`, get all the intermediate images through the pipeline.

2. When `--adaptive` option is set, images that are too large or too small will be automatically adjusted, you can use `--min-edge-length` and `--max-edge-length` to set the adjust size.
```

**Examples**：

- 1) In **'original'** mode, visualize 100 original pictures in the `CIFAR100` validation set, then display and save them in the `./tmp` folder：

<<<<<<< HEAD
  ```shell
  python ./tools/visualizations/vis_pipeline.py configs/resnet/resnet50_8xb16_cifar100.py --phase val --output-dir tmp --mode original --number 100  --show --adaptive --bgr2rgb
  ```

  <div align=center><img src="https://user-images.githubusercontent.com/18586273/146117528-1ec2d918-57f8-4ae4-8ca3-a8d31b602f64.jpg" style=" width: auto; height: 40%; "></div>
=======
   ```shell
   python ./tools/visualizations/vis_pipeline.py ./configs/resnet/resnet50_8xb32_in1k.py --show --mode pipeline
   ```

   <div align=center><img src="../_static/image/tools/visualization/pipeline-pipeline.jpg" style=" width: auto; height: 40%; "></div>
>>>>>>> 0a07d47b

- 2) In **'transformed'** mode, visualize all the transformed pictures of the `ImageNet` training set and display them in pop-up windows：

<<<<<<< HEAD
  ```shell
  python ./tools/visualizations/vis_pipeline.py ./configs/resnet/resnet50_8xb32_in1k.py --show --mode transformed
  ```

  <div align=center><img src="https://user-images.githubusercontent.com/18586273/146117553-8006a4ba-e2fa-4f53-99bc-42a4b06e413f.jpg" style=" width: auto; height: 40%; "></div>
=======
   ```shell
   python ./tools/visualizations/vis_pipeline.py configs/swin_transformer/swin_base_224_b16x64_300e_imagenet.py --phase train --output-dir tmp --number 10 --adaptive
   ```

   <div align=center><img src="../_static/image/tools/visualization/pipeline-concat.jpg" style=" width: auto; height: 40%; "></div>
>>>>>>> 0a07d47b

- 3) In **'concat'** mode, visualize 10 comparison pictures in the `ImageNet` train set and save them in the `./tmp` folder：

<<<<<<< HEAD
  ```shell
  python ./tools/visualizations/vis_pipeline.py configs/swin_transformer/swin_base_224_b16x64_300e_imagenet.py --phase train --output-dir tmp --number 10 --adaptive
  ```

  <div align=center><img src="https://user-images.githubusercontent.com/18586273/146128259-0a369991-7716-411d-8c27-c6863e6d76ea.JPEG" style=" width: auto; height: 40%; "></div>

- 4) In **'pipeline'** mode, visualize all the intermediate pictures in the `ImageNet` train set through the pipeline：

  ```shell
  python ./tools/visualizations/vis_pipeline.py configs/swin_transformer/swin_base_224_b16x64_300e_imagenet.py --phase train --adaptive --pipeline
  ```

  <div align=center><img src="https://user-images.githubusercontent.com/18586273/146128201-eb97c2aa-a615-4a81-a649-38db1c315d0e.JPEG" style=" width: auto; height: 40%; "></div>
=======
   ```shell
   python ./tools/visualizations/vis_pipeline.py configs/resnet/resnet50_8xb16_cifar100.py --phase val --output-dir tmp --mode original --number 100  --show --adaptive --bgr2rgb
   ```

   <div align=center><img src="../_static/image/tools/visualization/pipeline-original.jpg" style=" width: auto; height: 40%; "></div>
>>>>>>> 0a07d47b

## Learning Rate Schedule Visualization

```bash
python tools/visualizations/vis_lr.py \
    ${CONFIG_FILE} \
    --dataset-size ${DATASET_SIZE} \
    --ngpus ${NUM_GPUs}
    --save-path ${SAVE_PATH} \
    --title ${TITLE} \
    --style ${STYLE} \
    --window-size ${WINDOW_SIZE}
    --cfg-options
```

**Description of all arguments**：

- `config` :  The path of a model config file.
- `dataset-size` : The size of the datasets. If set，`build_dataset` will be skipped and `${DATASET_SIZE}` will be used as the size. Default to use the function `build_dataset`.
- `ngpus` : The number of GPUs used in training, default to be 1.
- `save-path` : The learning rate curve plot save path, default not to save.
- `title` : Title of figure. If not set, default to be config file name.
- `style` : Style of plt. If not set, default to be `whitegrid`.
- `window-size`: The shape of the display window. If not specified, it will be set to `12*7`. If used, it must be in the format `'W*H'`.
- `cfg-options` : Modifications to the configuration file, refer to [Tutorial 1: Learn about Configs](https://mmclassification.readthedocs.io/en/latest/tutorials/config.html).

```{note}
Loading annotations maybe consume much time, you can directly specify the size of the dataset with `dataset-size` to save time.
```

**Examples**：

```bash
python tools/visualizations/vis_lr.py configs/resnet/resnet50_b16x8_cifar100.py
```

<div align=center><img src="../_static/image/tools/visualization/lr_schedule1.png" style=" width: auto; height: 40%; "></div>

When using ImageNet, directly specify the size of ImageNet, as below:

```bash
python tools/visualizations/vis_lr.py configs/repvgg/repvgg-B3g4_4xb64-autoaug-lbs-mixup-coslr-200e_in1k.py --dataset-size 1281167 --ngpus 4 --save-path ./repvgg-B3g4_4xb64-lr.jpg
```

<div align=center><img src="../_static/image/tools/visualization/lr_schedule2.png" style=" width: auto; height: 40%; "></div>

## Class Activation Map Visualization

MMClassification provides `tools\visualizations\vis_cam.py` tool to visualize class activation map. Please use `pip install "grad-cam>=1.3.6"` command to install [pytorch-grad-cam](https://github.com/jacobgil/pytorch-grad-cam).

The supported methods are as follows:

| Method   | What it does |
|----------|--------------|
| GradCAM  | Weight the 2D activations by the average gradient |
| GradCAM++  | Like GradCAM but uses second order gradients |
| XGradCAM  | Like GradCAM but scale the gradients by the normalized activations |
| EigenCAM  | Takes the first principle component of the 2D Activations (no class discrimination, but seems to give great results)|
| EigenGradCAM  | Like EigenCAM but with class discrimination: First principle component of Activations\*Grad. Looks like GradCAM, but cleaner|
| LayerCAM  | Spatially weight the activations by positive gradients. Works better especially in lower layers |

**Command**：

```bash
python tools/visualizations/vis_cam.py \
    ${IMG} \
    ${CONFIG_FILE} \
    ${CHECKPOINT} \
    [--target-layers ${TARGET-LAYERS}] \
    [--preview-model] \
    [--method ${METHOD}] \
    [--target-category ${TARGET-CATEGORY}] \
    [--save-path ${SAVE_PATH}] \
    [--vit-like] \
    [--num-extra-tokens ${NUM-EXTRA-TOKENS}]
    [--aug_smooth] \
    [--eigen_smooth] \
    [--device ${DEVICE}] \
    [--cfg-options ${CFG-OPTIONS}]
```

**Description of all arguments**：

- `img` : The target picture path.
- `config` : The path of the model config file.
- `checkpoint` : The path of the checkpoint.
- `--target-layers` : The target layers to get activation maps, one or more network layers can be specified. If not set, use the norm layer of the last block.
- `--preview-model` : Whether to print all network layer names in the model.
- `--method` : Visualization method, supports `GradCAM`, `GradCAM++`, `XGradCAM`, `EigenCAM`, `EigenGradCAM`, `LayerCAM`, which is case insensitive. Defaults to `GradCAM`.
- `--target-category` : Target category, if not set, use the category detected by the given model.
- `--save-path` : The path to save the CAM visualization image. If not set, the CAM image will not be saved.
- `--vit-like` : Whether the network is ViT-like network.
- `--num-extra-tokens` : The number of extra tokens in ViT-like backbones. If not set, use num_extra_tokens the backbone.
- `--aug_smooth` : Whether to use TTA(Test Time Augment) to get CAM.
- `--eigen_smooth` : Whether to use the principal component to reduce noise.
- `--device` : The computing device used. Default to 'cpu'.
- `--cfg-options` : Modifications to the configuration file, refer to [Tutorial 1: Learn about Configs](https://mmclassification.readthedocs.io/en/latest/tutorials/config.html).

```{note}
The argument `--preview-model` can view all network layers names in the given model. It will be helpful if you know nothing about the model layers when setting `--target-layers`.
```

**Examples(CNN)**：

Here are some examples of `target-layers` in ResNet-50, which can be any module or layer:

- `'backbone.layer4'` means the output of the forth ResLayer.
- `'backbone.layer4.2'` means the output of the third BottleNeck block in the forth ResLayer.
- `'backbone.layer4.2.conv1'` means the output of the `conv1` layer in above BottleNeck block.

```{note}
For `ModuleList` or `Sequential`, you can also use the index to specify which sub-module is the target layer.

For example, the `backbone.layer4[-1]` is the same as `backbone.layer4.2` since `layer4` is a `Sequential` with three sub-modules.
```

1. Use different methods to visualize CAM for `ResNet50`, the `target-category` is the predicted result by the given checkpoint, using the default `target-layers`.

   ```shell
   python tools/visualizations/vis_cam.py \
       demo/bird.JPEG \
       configs/resnet/resnet50_8xb32_in1k.py \
       https://download.openmmlab.com/mmclassification/v0/resnet/resnet50_batch256_imagenet_20200708-cfb998bf.pth \
       --method GradCAM
       # GradCAM++, XGradCAM, EigenCAM, EigenGradCAM, LayerCAM
   ```

   | Image | GradCAM  |  GradCAM++ |  EigenGradCAM |  LayerCAM  |
   |-------|----------|------------|-------------- |------------|
   | <div align=center><img src='https://user-images.githubusercontent.com/18586273/144429496-628d3fb3-1f6e-41ff-aa5c-1b08c60c32a9.JPEG' height="auto" width="160" ></div> | <div align=center><img src='https://user-images.githubusercontent.com/18586273/147065002-f1c86516-38b2-47ba-90c1-e00b49556c70.jpg' height="auto" width="150" ></div>  | <div align=center><img src='https://user-images.githubusercontent.com/18586273/147065119-82581fa1-3414-4d6c-a849-804e1503c74b.jpg' height="auto" width="150"></div>  | <div align=center><img src='https://user-images.githubusercontent.com/18586273/147065096-75a6a2c1-6c57-4789-ad64-ebe5e38765f4.jpg' height="auto" width="150"></div> | <div align=center><img src='https://user-images.githubusercontent.com/18586273/147065129-814d20fb-98be-4106-8c5e-420adcc85295.jpg' height="auto" width="150"></div>  |

2. Use different `target-category` to get CAM from the same picture. In `ImageNet` dataset, the category 238 is 'Greater Swiss Mountain dog', the category 281 is 'tabby, tabby cat'.

   ```shell
   python tools/visualizations/vis_cam.py \
       demo/cat-dog.png configs/resnet/resnet50_8xb32_in1k.py \
       https://download.openmmlab.com/mmclassification/v0/resnet/resnet50_batch256_imagenet_20200708-cfb998bf.pth \
       --target-layers 'backbone.layer4.2' \
       --method GradCAM \
       --target-category 238
       # --target-category 281
   ```

   | Category  | Image | GradCAM  |  XGradCAM |  LayerCAM  |
   | --------- |-------|----------|-------------- |------------|
   |   Dog     | <div align=center><img src='https://user-images.githubusercontent.com/18586273/144429526-f27f4cce-89b9-4117-bfe6-55c2ca7eaba6.png' height="auto" width="165" ></div> | <div align=center><img src='https://user-images.githubusercontent.com/18586273/144433562-968a57bc-17d9-413e-810e-f91e334d648a.jpg' height="auto" width="150" ></div>  | <div align=center><img src='https://user-images.githubusercontent.com/18586273/144433853-319f3a8f-95f2-446d-b84f-3028daca5378.jpg' height="auto" width="150" ></div>  | <div align=center><img src='https://user-images.githubusercontent.com/18586273/144433937-daef5a69-fd70-428f-98a3-5e7747f4bb88.jpg' height="auto" width="150" ></div>  |
   |   Cat     | <div align=center><img src='https://user-images.githubusercontent.com/18586273/144429526-f27f4cce-89b9-4117-bfe6-55c2ca7eaba6.png' height="auto" width="165" ></div> | <div align=center><img src='https://user-images.githubusercontent.com/18586273/144434518-867ae32a-1cb5-4dbd-b1b9-5e375e94ea48.jpg' height="auto" width="150" ></div>  | <div align=center><img src='https://user-images.githubusercontent.com/18586273/144434603-0a2fd9ec-c02e-4e6c-a17b-64c234808c56.jpg' height="auto" width="150" ></div> | <div align=center><img src='https://user-images.githubusercontent.com/18586273/144434623-b4432cc2-c663-4b97-aed3-583d9d3743e6.jpg' height="auto" width="150" ></div>  |

3. Use `--eigen-smooth` and `--aug-smooth` to improve visual effects.

   ```shell
   python tools/visualizations/vis_cam.py \
       demo/dog.jpg  \
       configs/mobilenet_v3/mobilenet-v3-large_8xb32_in1k.py \
       https://download.openmmlab.com/mmclassification/v0/mobilenet_v3/convert/mobilenet_v3_large-3ea3c186.pth \
       --target-layers 'backbone.layer16' \
       --method LayerCAM \
       --eigen-smooth --aug-smooth
   ```

   | Image | LayerCAM  |  eigen-smooth |  aug-smooth |  eigen&aug  |
   |-------|----------|------------|-------------- |------------|
   | <div align=center><img src='https://user-images.githubusercontent.com/18586273/144557492-98ac5ce0-61f9-4da9-8ea7-396d0b6a20fa.jpg' height="auto" width="160"></div> | <div align=center><img src='https://user-images.githubusercontent.com/18586273/144557541-a4cf7d86-7267-46f9-937c-6f657ea661b4.jpg'  height="auto" width="145" ></div> | <div align=center><img src='https://user-images.githubusercontent.com/18586273/144557547-2731b53e-e997-4dd2-a092-64739cc91959.jpg'  height="auto" width="145" ></div>  | <div align=center><img src='https://user-images.githubusercontent.com/18586273/144557545-8189524a-eb92-4cce-bf6a-760cab4a8065.jpg'  height="auto" width="145" ></div> | <div align=center><img src='https://user-images.githubusercontent.com/18586273/144557548-c1e3f3ec-3c96-43d4-874a-3b33cd3351c5.jpg'  height="auto" width="145" ></div>  |

**Examples(Transformer)**：

Here are some examples:

- `'backbone.norm3'` for Swin-Transformer;
- `'backbone.layers[-1].ln1'` for ViT;

For ViT-like networks, such as ViT, T2T-ViT and Swin-Transformer, the features are flattened. And for drawing the CAM, we need to specify the `--vit-like` argument to reshape the features into square feature maps.

Besides the flattened features, some ViT-like networks also add extra tokens like the class token in ViT and T2T-ViT, and the distillation token in DeiT. In these networks, the final classification is done on the tokens computed in the last attention block, and therefore, the classification score will not be affected by other features and the gradient of the classification score with respect to them, will be zero. Therefore, you shouldn't use the output of the last attention block as the target layer in these networks.

To exclude these extra tokens, we need know the number of extra tokens. Almost all transformer-based backbones in MMClassification have the `num_extra_tokens` attribute. If you want to use this tool in a new or third-party network that don't have the `num_extra_tokens` attribute, please specify it the `--num-extra-tokens` argument.

1. Visualize CAM for `Swin Transformer`, using default `target-layers`:

   ```shell
   python tools/visualizations/vis_cam.py \
       demo/bird.JPEG  \
       configs/swin_transformer/swin-tiny_16xb64_in1k.py \
       https://download.openmmlab.com/mmclassification/v0/swin-transformer/swin_tiny_224_b16x64_300e_imagenet_20210616_090925-66df6be6.pth \
       --vit-like
   ```

2. Visualize CAM for `Vision Transformer(ViT)`:

   ```shell
   python tools/visualizations/vis_cam.py \
       demo/bird.JPEG  \
       configs/vision_transformer/vit-base-p16_ft-64xb64_in1k-384.py \
       https://download.openmmlab.com/mmclassification/v0/vit/finetune/vit-base-p16_in21k-pre-3rdparty_ft-64xb64_in1k-384_20210928-98e8652b.pth \
       --vit-like \
       --target-layers 'backbone.layers[-1].ln1'
   ```

3. Visualize CAM for `T2T-ViT`:

   ```shell
   python tools/visualizations/vis_cam.py \
       demo/bird.JPEG  \
       configs/t2t_vit/t2t-vit-t-14_8xb64_in1k.py \
       https://download.openmmlab.com/mmclassification/v0/t2t-vit/t2t-vit-t-14_3rdparty_8xb64_in1k_20210928-b7c09b62.pth \
       --vit-like \
       --target-layers 'backbone.encoder[-1].ln1'
   ```

| Image | ResNet50  |  ViT |  Swin |  T2T-ViT  |
|-------|----------|------------|-------------- |------------|
| <div align=center><img src='https://user-images.githubusercontent.com/18586273/144429496-628d3fb3-1f6e-41ff-aa5c-1b08c60c32a9.JPEG' height="auto" width="165" ></div> | <div align=center><img src=https://user-images.githubusercontent.com/18586273/144431491-a2e19fe3-5c12-4404-b2af-a9552f5a95d9.jpg  height="auto" width="150" ></div> | <div align=center><img src='https://user-images.githubusercontent.com/18586273/144436218-245a11de-6234-4852-9c08-ff5069f6a739.jpg' height="auto" width="150" ></div>   | <div align=center><img src='https://user-images.githubusercontent.com/18586273/144436168-01b0e565-442c-4e1e-910c-17c62cff7cd3.jpg' height="auto" width="150" ></div> | <div align=center><img src='https://user-images.githubusercontent.com/18586273/144436198-51dbfbda-c48d-48cc-ae06-1a923d19b6f6.jpg' height="auto" width="150" ></div>  |

## FAQs

- None<|MERGE_RESOLUTION|>--- conflicted
+++ resolved
@@ -2,11 +2,10 @@
 
 <!-- TOC -->
 
-- [Visualization](#visualization)
-  - [Pipeline Visualization](#pipeline-visualization)
-  - [Learning Rate Schedule Visualization](#learning-rate-schedule-visualization)
-  - [Class Activation Map Visualization](#class-activation-map-visualization)
-  - [FAQs](#faqs)
+- [Pipeline Visualization](#pipeline-visualization)
+- [Learning Rate Schedule Visualization](#learning-rate-schedule-visualization)
+- [Class Activation Map Visualization](#class-activation-map-visualization)
+- [FAQs](#faqs)
 
 <!-- TOC -->
 ## Pipeline Visualization
@@ -42,7 +41,7 @@
 - `--max-edge-length`: The maximum edge length, used when `--adaptive` is set. When any side of the picture is larger than `${MAX_EDGE_LENGTH}`, the picture will be reduced while keeping the aspect ratio unchanged, and the long side will be aligned to `${MAX_EDGE_LENGTH}`. If not specified, it will be set to 1000.
 - `--bgr2rgb`: If set, flip the color channel order of images.
 - `--window-size`: The shape of the display window. If not specified, it will be set to `12*7`. If used, it must be in the format `'W*H'`.
-- `cfg-options` : Modifications to the configuration file, refer to [Tutorial 1: Learn about Configs](https://mmclassification.readthedocs.io/en/latest/tutorials/config.html).
+- `--cfg-options` : Modifications to the configuration file, refer to [Tutorial 1: Learn about Configs](https://mmclassification.readthedocs.io/en/latest/tutorials/config.html).
 
 ```{note}
 
@@ -53,61 +52,37 @@
 
 **Examples**：
 
-- 1) In **'original'** mode, visualize 100 original pictures in the `CIFAR100` validation set, then display and save them in the `./tmp` folder：
-
-<<<<<<< HEAD
+1. In **'original'** mode, visualize 100 original pictures in the `CIFAR100` validation set, then display and save them in the `./tmp` folder：
+
   ```shell
   python ./tools/visualizations/vis_pipeline.py configs/resnet/resnet50_8xb16_cifar100.py --phase val --output-dir tmp --mode original --number 100  --show --adaptive --bgr2rgb
   ```
 
   <div align=center><img src="https://user-images.githubusercontent.com/18586273/146117528-1ec2d918-57f8-4ae4-8ca3-a8d31b602f64.jpg" style=" width: auto; height: 40%; "></div>
-=======
-   ```shell
-   python ./tools/visualizations/vis_pipeline.py ./configs/resnet/resnet50_8xb32_in1k.py --show --mode pipeline
-   ```
-
-   <div align=center><img src="../_static/image/tools/visualization/pipeline-pipeline.jpg" style=" width: auto; height: 40%; "></div>
->>>>>>> 0a07d47b
-
-- 2) In **'transformed'** mode, visualize all the transformed pictures of the `ImageNet` training set and display them in pop-up windows：
-
-<<<<<<< HEAD
+
+2. In **'transformed'** mode, visualize all the transformed pictures of the `ImageNet` training set and display them in pop-up windows：
+
   ```shell
   python ./tools/visualizations/vis_pipeline.py ./configs/resnet/resnet50_8xb32_in1k.py --show --mode transformed
   ```
 
   <div align=center><img src="https://user-images.githubusercontent.com/18586273/146117553-8006a4ba-e2fa-4f53-99bc-42a4b06e413f.jpg" style=" width: auto; height: 40%; "></div>
-=======
-   ```shell
-   python ./tools/visualizations/vis_pipeline.py configs/swin_transformer/swin_base_224_b16x64_300e_imagenet.py --phase train --output-dir tmp --number 10 --adaptive
-   ```
-
-   <div align=center><img src="../_static/image/tools/visualization/pipeline-concat.jpg" style=" width: auto; height: 40%; "></div>
->>>>>>> 0a07d47b
-
-- 3) In **'concat'** mode, visualize 10 comparison pictures in the `ImageNet` train set and save them in the `./tmp` folder：
-
-<<<<<<< HEAD
+
+3. In **'concat'** mode, visualize 10 comparison pictures in the `ImageNet` train set and save them in the `./tmp` folder：
+
   ```shell
   python ./tools/visualizations/vis_pipeline.py configs/swin_transformer/swin_base_224_b16x64_300e_imagenet.py --phase train --output-dir tmp --number 10 --adaptive
   ```
 
   <div align=center><img src="https://user-images.githubusercontent.com/18586273/146128259-0a369991-7716-411d-8c27-c6863e6d76ea.JPEG" style=" width: auto; height: 40%; "></div>
 
-- 4) In **'pipeline'** mode, visualize all the intermediate pictures in the `ImageNet` train set through the pipeline：
+4. In **'pipeline'** mode, visualize all the intermediate pictures in the `ImageNet` train set through the pipeline：
 
   ```shell
   python ./tools/visualizations/vis_pipeline.py configs/swin_transformer/swin_base_224_b16x64_300e_imagenet.py --phase train --adaptive --pipeline
   ```
 
   <div align=center><img src="https://user-images.githubusercontent.com/18586273/146128201-eb97c2aa-a615-4a81-a649-38db1c315d0e.JPEG" style=" width: auto; height: 40%; "></div>
-=======
-   ```shell
-   python ./tools/visualizations/vis_pipeline.py configs/resnet/resnet50_8xb16_cifar100.py --phase val --output-dir tmp --mode original --number 100  --show --adaptive --bgr2rgb
-   ```
-
-   <div align=center><img src="../_static/image/tools/visualization/pipeline-original.jpg" style=" width: auto; height: 40%; "></div>
->>>>>>> 0a07d47b
 
 ## Learning Rate Schedule Visualization
 
