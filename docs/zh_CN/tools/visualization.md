--- conflicted
+++ resolved
@@ -2,11 +2,10 @@
 
 <!-- TOC -->
 
-- [可视化](#可视化)
-  - [数据流水线可视化](#数据流水线可视化)
-  - [学习率策略可视化](#学习率策略可视化)
-  - [类别激活图可视化](#类别激活图可视化)
-  - [常见问题](#常见问题)
+- [数据流水线可视化](#数据流水线可视化)
+- [学习率策略可视化](#学习率策略可视化)
+- [类别激活图可视化](#类别激活图可视化)
+- [常见问题](#常见问题)
 
 <!-- TOC -->
 
@@ -54,61 +53,37 @@
 
 **示例**：
 
-- 1) **'original'** 模式，可视化 `CIFAR100` 验证集中的100张原始图片，显示并保存在 `./tmp` 文件夹下：
-
-<<<<<<< HEAD
+1. **'original'** 模式，可视化 `CIFAR100` 验证集中的100张原始图片，显示并保存在 `./tmp` 文件夹下：
+
   ```shell
   python ./tools/visualizations/vis_pipeline.py configs/resnet/resnet50_8xb16_cifar100.py --phase val --output-dir tmp --mode original --number 100 --show --adaptive --bgr2rgb
   ```
 
   <div align=center><img src="https://user-images.githubusercontent.com/18586273/146117528-1ec2d918-57f8-4ae4-8ca3-a8d31b602f64.jpg" style=" width: auto; height: 40%; "></div>
-=======
-   ```shell
-   python ./tools/visualizations/vis_pipeline.py ./configs/resnet/resnet50_8xb32_in1k.py --show --mode pipeline
-   ```
-
-   <div align=center><img src="../_static/image/tools/visualization/pipeline-pipeline.jpg" style=" width: auto; height: 40%; "></div>
->>>>>>> 0a07d47b
-
-- 2) **'transformed'** 模式，可视化 `ImageNet` 训练集的所有经过预处理的图片，并以弹窗形式显示：
-
-<<<<<<< HEAD
+
+2. **'transformed'** 模式，可视化 `ImageNet` 训练集的所有经过预处理的图片，并以弹窗形式显示：
+
   ```shell
   python ./tools/visualizations/vis_pipeline.py ./configs/resnet/resnet50_8xb32_in1k.py --show --mode transformed
   ```
 
   <div align=center><img src="https://user-images.githubusercontent.com/18586273/146117553-8006a4ba-e2fa-4f53-99bc-42a4b06e413f.jpg" style=" width: auto; height: 40%; "></div>
-=======
-   ```shell
-   python ./tools/visualizations/vis_pipeline.py configs/swin_transformer/swin_base_224_b16x64_300e_imagenet.py --phase train --output-dir tmp --number 10 --adaptive
-   ```
-
-   <div align=center><img src="../_static/image/tools/visualization/pipeline-concat.jpg" style=" width: auto; height: 40%; "></div>
->>>>>>> 0a07d47b
-
-- 3) **'concat'** 模式，可视化 `ImageNet` 训练集的10张原始图片与预处理后图片对比图，保存在 `./tmp` 文件夹下：
-
-<<<<<<< HEAD
+
+3. **'concat'** 模式，可视化 `ImageNet` 训练集的10张原始图片与预处理后图片对比图，保存在 `./tmp` 文件夹下：
+
   ```shell
   python ./tools/visualizations/vis_pipeline.py configs/swin_transformer/swin_base_224_b16x64_300e_imagenet.py --phase train --output-dir tmp --number 10 --adaptive
   ```
 
   <div align=center><img src="https://user-images.githubusercontent.com/18586273/146128259-0a369991-7716-411d-8c27-c6863e6d76ea.JPEG" style=" width: auto; height: 40%; "></div>
 
-- 4) **'pipeline'** 模式，可视化 `ImageNet` 训练集经过数据流水线的过程图像：
+4. **'pipeline'** 模式，可视化 `ImageNet` 训练集经过数据流水线的过程图像：
 
   ```shell
   python ./tools/visualizations/vis_pipeline.py configs/swin_transformer/swin_base_224_b16x64_300e_imagenet.py --phase train --adaptive --pipeline
   ```
 
   <div align=center><img src="https://user-images.githubusercontent.com/18586273/146128201-eb97c2aa-a615-4a81-a649-38db1c315d0e.JPEG" style=" width: auto; height: 40%; "></div>
-=======
-   ```shell
-   python ./tools/visualizations/vis_pipeline.py configs/resnet/resnet50_8xb16_cifar100.py --phase val --output-dir tmp --mode original --number 100 --show --adaptive --bgr2rgb
-   ```
-
-   <div align=center><img src="../_static/image/tools/visualization/pipeline-original.jpg" style=" width: auto; height: 40%; "></div>
->>>>>>> 0a07d47b
 
 ## 学习率策略可视化
 
