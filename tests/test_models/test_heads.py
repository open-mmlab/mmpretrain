# Copyright (c) OpenMMLab. All rights reserved.
import copy
import os
import random
import tempfile
from unittest import TestCase

import numpy as np
import torch
from mmengine import is_seq_of

from mmcls.registry import MODELS
from mmcls.structures import ClsDataSample, MultiTaskDataSample
from mmcls.utils import register_all_modules

register_all_modules()


def setup_seed(seed):
    torch.manual_seed(seed)
    torch.cuda.manual_seed_all(seed)
    np.random.seed(seed)
    random.seed(seed)
    torch.backends.cudnn.deterministic = True


class TestClsHead(TestCase):
    DEFAULT_ARGS = dict(type='ClsHead')
    FAKE_FEATS = (torch.rand(4, 10), )

    def test_pre_logits(self):
        head = MODELS.build(self.DEFAULT_ARGS)

        # return the last item
        feats = (torch.rand(4, 10), torch.rand(4, 10))
        pre_logits = head.pre_logits(feats)
        self.assertIs(pre_logits, feats[-1])

    def test_forward(self):
        head = MODELS.build(self.DEFAULT_ARGS)

        # return the last item (same as pre_logits)
        feats = (torch.rand(4, 10), torch.rand(4, 10))
        outs = head(feats)
        self.assertIs(outs, feats[-1])

    def test_loss(self):
        feats = self.FAKE_FEATS
        data_samples = [ClsDataSample().set_gt_label(1) for _ in range(4)]

        # with cal_acc = False
        head = MODELS.build(self.DEFAULT_ARGS)

        losses = head.loss(feats, data_samples)
        self.assertEqual(losses.keys(), {'loss'})
        self.assertGreater(losses['loss'].item(), 0)

        # with cal_acc = True
        cfg = {**self.DEFAULT_ARGS, 'topk': (1, 2), 'cal_acc': True}
        head = MODELS.build(cfg)

        losses = head.loss(feats, data_samples)
        self.assertEqual(losses.keys(),
                         {'loss', 'accuracy_top-1', 'accuracy_top-2'})
        self.assertGreater(losses['loss'].item(), 0)

        # test assertion when cal_acc but data is batch agumented.
        data_samples = [
            sample.set_gt_score(torch.rand(10)) for sample in data_samples
        ]
        cfg = {
            **self.DEFAULT_ARGS, 'cal_acc': True,
            'loss': dict(type='CrossEntropyLoss', use_soft=True)
        }
        head = MODELS.build(cfg)
        with self.assertRaisesRegex(AssertionError, 'batch augmentation'):
            head.loss(feats, data_samples)

    def test_predict(self):
        feats = (torch.rand(4, 10), )
        data_samples = [ClsDataSample().set_gt_label(1) for _ in range(4)]
        head = MODELS.build(self.DEFAULT_ARGS)

        # with without data_samples
        predictions = head.predict(feats)
        self.assertTrue(is_seq_of(predictions, ClsDataSample))
        for pred in predictions:
            self.assertIn('label', pred.pred_label)
            self.assertIn('score', pred.pred_label)

        # with with data_samples
        predictions = head.predict(feats, data_samples)
        self.assertTrue(is_seq_of(predictions, ClsDataSample))
        for sample, pred in zip(data_samples, predictions):
            self.assertIs(sample, pred)
            self.assertIn('label', pred.pred_label)
            self.assertIn('score', pred.pred_label)


class TestLinearClsHead(TestCase):
    DEFAULT_ARGS = dict(type='LinearClsHead', in_channels=10, num_classes=5)
    FAKE_FEATS = (torch.rand(4, 10), )

    def test_initialize(self):
        with self.assertRaisesRegex(ValueError, 'num_classes=-5 must be'):
            MODELS.build({**self.DEFAULT_ARGS, 'num_classes': -5})

    def test_pre_logits(self):
        head = MODELS.build(self.DEFAULT_ARGS)

        # return the last item
        feats = (torch.rand(4, 10), torch.rand(4, 10))
        pre_logits = head.pre_logits(feats)
        self.assertIs(pre_logits, feats[-1])

    def test_forward(self):
        head = MODELS.build(self.DEFAULT_ARGS)

        feats = (torch.rand(4, 10), torch.rand(4, 10))
        outs = head(feats)
        self.assertEqual(outs.shape, (4, 5))


class TestVisionTransformerClsHead(TestCase):
    DEFAULT_ARGS = dict(
        type='VisionTransformerClsHead', in_channels=10, num_classes=5)
    fake_feats = ([torch.rand(4, 7, 7, 16), torch.rand(4, 10)], )

    def test_initialize(self):
        with self.assertRaisesRegex(ValueError, 'num_classes=-5 must be'):
            MODELS.build({**self.DEFAULT_ARGS, 'num_classes': -5})

        # test vit head default
        head = MODELS.build(self.DEFAULT_ARGS)
        assert not hasattr(head.layers, 'pre_logits')
        assert not hasattr(head.layers, 'act')

        # test vit head hidden_dim
        head = MODELS.build({**self.DEFAULT_ARGS, 'hidden_dim': 30})
        assert hasattr(head.layers, 'pre_logits')
        assert hasattr(head.layers, 'act')

        # test vit head init_weights
        head = MODELS.build(self.DEFAULT_ARGS)
        head.init_weights()

        # test vit head init_weights with hidden_dim
        head = MODELS.build({**self.DEFAULT_ARGS, 'hidden_dim': 30})
        head.init_weights()
        assert abs(head.layers.pre_logits.weight).sum() > 0

    def test_pre_logits(self):
        # test default
        head = MODELS.build(self.DEFAULT_ARGS)
        pre_logits = head.pre_logits(self.fake_feats)
        self.assertIs(pre_logits, self.fake_feats[-1][1])

        # test hidden_dim
        head = MODELS.build({**self.DEFAULT_ARGS, 'hidden_dim': 30})
        pre_logits = head.pre_logits(self.fake_feats)
        self.assertEqual(pre_logits.shape, (4, 30))

    def test_forward(self):
        # test default
        head = MODELS.build(self.DEFAULT_ARGS)
        outs = head(self.fake_feats)
        self.assertEqual(outs.shape, (4, 5))

        # test hidden_dim
        head = MODELS.build({**self.DEFAULT_ARGS, 'hidden_dim': 30})
        outs = head(self.fake_feats)
        self.assertEqual(outs.shape, (4, 5))


class TestDeiTClsHead(TestVisionTransformerClsHead):
    DEFAULT_ARGS = dict(type='DeiTClsHead', in_channels=10, num_classes=5)
    fake_feats = ([
        torch.rand(4, 7, 7, 16),
        torch.rand(4, 10),
        torch.rand(4, 10)
    ], )

    def test_pre_logits(self):
        # test default
        head = MODELS.build(self.DEFAULT_ARGS)
        cls_token, dist_token = head.pre_logits(self.fake_feats)
        self.assertIs(cls_token, self.fake_feats[-1][1])
        self.assertIs(dist_token, self.fake_feats[-1][2])

        # test hidden_dim
        head = MODELS.build({**self.DEFAULT_ARGS, 'hidden_dim': 30})
        cls_token, dist_token = head.pre_logits(self.fake_feats)
        self.assertEqual(cls_token.shape, (4, 30))
        self.assertEqual(dist_token.shape, (4, 30))


class TestConformerHead(TestCase):
    DEFAULT_ARGS = dict(
        type='ConformerHead', in_channels=[64, 96], num_classes=5)
    fake_feats = ([torch.rand(4, 64), torch.rand(4, 96)], )

    def test_initialize(self):
        with self.assertRaisesRegex(ValueError, 'num_classes=-5 must be'):
            MODELS.build({**self.DEFAULT_ARGS, 'num_classes': -5})

        # test default
        head = MODELS.build(self.DEFAULT_ARGS)
        assert hasattr(head, 'conv_cls_head')
        assert hasattr(head, 'trans_cls_head')

        # test init_weights
        head = MODELS.build(self.DEFAULT_ARGS)
        head.init_weights()
        assert abs(head.conv_cls_head.weight).sum() > 0
        assert abs(head.trans_cls_head.weight).sum() > 0

    def test_pre_logits(self):
        # test default
        head = MODELS.build(self.DEFAULT_ARGS)
        pre_logits = head.pre_logits(self.fake_feats)
        self.assertIs(pre_logits, self.fake_feats[-1])

    def test_forward(self):
        head = MODELS.build(self.DEFAULT_ARGS)
        outs = head(self.fake_feats)
        self.assertEqual(outs[0].shape, (4, 5))
        self.assertEqual(outs[1].shape, (4, 5))

    def test_loss(self):
        data_samples = [ClsDataSample().set_gt_label(1) for _ in range(4)]

        # with cal_acc = False
        head = MODELS.build(self.DEFAULT_ARGS)

        losses = head.loss(self.fake_feats, data_samples)
        self.assertEqual(losses.keys(), {'loss'})
        self.assertGreater(losses['loss'].item(), 0)

        # with cal_acc = True
        cfg = {**self.DEFAULT_ARGS, 'topk': (1, 2), 'cal_acc': True}
        head = MODELS.build(cfg)

        losses = head.loss(self.fake_feats, data_samples)
        self.assertEqual(losses.keys(),
                         {'loss', 'accuracy_top-1', 'accuracy_top-2'})
        self.assertGreater(losses['loss'].item(), 0)

        # test assertion when cal_acc but data is batch agumented.
        data_samples = [
            sample.set_gt_score(torch.rand(5)) for sample in data_samples
        ]
        cfg = {
            **self.DEFAULT_ARGS, 'cal_acc': True,
            'loss': dict(type='CrossEntropyLoss', use_soft=True)
        }
        head = MODELS.build(cfg)
        with self.assertRaisesRegex(AssertionError, 'batch augmentation'):
            head.loss(self.fake_feats, data_samples)

    def test_predict(self):
        data_samples = [ClsDataSample().set_gt_label(1) for _ in range(4)]
        head = MODELS.build(self.DEFAULT_ARGS)

        # with without data_samples
        predictions = head.predict(self.fake_feats)
        self.assertTrue(is_seq_of(predictions, ClsDataSample))
        for pred in predictions:
            self.assertIn('label', pred.pred_label)
            self.assertIn('score', pred.pred_label)

        # with with data_samples
        predictions = head.predict(self.fake_feats, data_samples)
        self.assertTrue(is_seq_of(predictions, ClsDataSample))
        for sample, pred in zip(data_samples, predictions):
            self.assertIs(sample, pred)
            self.assertIn('label', pred.pred_label)
            self.assertIn('score', pred.pred_label)


class TestStackedLinearClsHead(TestCase):
    DEFAULT_ARGS = dict(
        type='StackedLinearClsHead', in_channels=10, num_classes=5)
    fake_feats = (torch.rand(4, 10), )

    def test_initialize(self):
        with self.assertRaisesRegex(ValueError, 'num_classes=-5 must be'):
            MODELS.build({
                **self.DEFAULT_ARGS, 'num_classes': -5,
                'mid_channels': 10
            })

        # test mid_channels
        with self.assertRaisesRegex(AssertionError, 'should be a sequence'):
            MODELS.build({**self.DEFAULT_ARGS, 'mid_channels': 10})

        # test default
        head = MODELS.build({**self.DEFAULT_ARGS, 'mid_channels': [20]})
        assert len(head.layers) == 2
        head.init_weights()

    def test_pre_logits(self):
        # test default
        head = MODELS.build({**self.DEFAULT_ARGS, 'mid_channels': [20, 30]})
        pre_logits = head.pre_logits(self.fake_feats)
        self.assertEqual(pre_logits.shape, (4, 30))

    def test_forward(self):
        # test default
        head = MODELS.build({**self.DEFAULT_ARGS, 'mid_channels': [20, 30]})
        outs = head(self.fake_feats)
        self.assertEqual(outs.shape, (4, 5))

        head = MODELS.build({
            **self.DEFAULT_ARGS, 'mid_channels': [8, 10],
            'dropout_rate': 0.2,
            'norm_cfg': dict(type='BN1d'),
            'act_cfg': dict(type='HSwish')
        })
        outs = head(self.fake_feats)
        self.assertEqual(outs.shape, (4, 5))


class TestMultiLabelClsHead(TestCase):
    DEFAULT_ARGS = dict(type='MultiLabelClsHead')

    def test_pre_logits(self):
        head = MODELS.build(self.DEFAULT_ARGS)

        # return the last item
        feats = (torch.rand(4, 10), torch.rand(4, 10))
        pre_logits = head.pre_logits(feats)
        self.assertIs(pre_logits, feats[-1])

    def test_forward(self):
        head = MODELS.build(self.DEFAULT_ARGS)

        # return the last item (same as pre_logits)
        feats = (torch.rand(4, 10), torch.rand(4, 10))
        outs = head(feats)
        self.assertIs(outs, feats[-1])

    def test_loss(self):
        feats = (torch.rand(4, 10), )
        data_samples = [ClsDataSample().set_gt_label([0, 3]) for _ in range(4)]

        # Test with thr and topk are all None
        head = MODELS.build(self.DEFAULT_ARGS)
        losses = head.loss(feats, data_samples)
        self.assertEqual(head.thr, 0.5)
        self.assertEqual(head.topk, None)
        self.assertEqual(losses.keys(), {'loss'})
        self.assertGreater(losses['loss'].item(), 0)

        # Test with topk
        cfg = copy.deepcopy(self.DEFAULT_ARGS)
        cfg['topk'] = 2
        head = MODELS.build(cfg)
        losses = head.loss(feats, data_samples)
        self.assertEqual(head.thr, None, cfg)
        self.assertEqual(head.topk, 2)
        self.assertEqual(losses.keys(), {'loss'})
        self.assertGreater(losses['loss'].item(), 0)

        # Test with thr
        setup_seed(0)
        cfg = copy.deepcopy(self.DEFAULT_ARGS)
        cfg['thr'] = 0.1
        head = MODELS.build(cfg)
        thr_losses = head.loss(feats, data_samples)
        self.assertEqual(head.thr, 0.1)
        self.assertEqual(head.topk, None)
        self.assertEqual(thr_losses.keys(), {'loss'})
        self.assertGreater(thr_losses['loss'].item(), 0)

        # Test with thr and topk are all not None
        setup_seed(0)
        cfg = copy.deepcopy(self.DEFAULT_ARGS)
        cfg['thr'] = 0.1
        cfg['topk'] = 2
        head = MODELS.build(cfg)
        thr_topk_losses = head.loss(feats, data_samples)
        self.assertEqual(head.thr, 0.1)
        self.assertEqual(head.topk, 2)
        self.assertEqual(thr_topk_losses.keys(), {'loss'})
        self.assertGreater(thr_topk_losses['loss'].item(), 0)

        # Test with gt_lable with score
        data_samples = [
            ClsDataSample().set_gt_score(torch.rand((10, ))) for _ in range(4)
        ]

        head = MODELS.build(self.DEFAULT_ARGS)
        losses = head.loss(feats, data_samples)
        self.assertEqual(head.thr, 0.5)
        self.assertEqual(head.topk, None)
        self.assertEqual(losses.keys(), {'loss'})
        self.assertGreater(losses['loss'].item(), 0)

    def test_predict(self):
        feats = (torch.rand(4, 10), )
        data_samples = [ClsDataSample().set_gt_label([1, 2]) for _ in range(4)]
        head = MODELS.build(self.DEFAULT_ARGS)

        # with without data_samples
        predictions = head.predict(feats)
        self.assertTrue(is_seq_of(predictions, ClsDataSample))
        for pred in predictions:
            self.assertIn('label', pred.pred_label)
            self.assertIn('score', pred.pred_label)

        # with with data_samples
        predictions = head.predict(feats, data_samples)
        self.assertTrue(is_seq_of(predictions, ClsDataSample))
        for sample, pred in zip(data_samples, predictions):
            self.assertIs(sample, pred)
            self.assertIn('label', pred.pred_label)
            self.assertIn('score', pred.pred_label)

        # Test with topk
        cfg = copy.deepcopy(self.DEFAULT_ARGS)
        cfg['topk'] = 2
        head = MODELS.build(cfg)
        predictions = head.predict(feats, data_samples)
        self.assertEqual(head.thr, None)
        self.assertTrue(is_seq_of(predictions, ClsDataSample))
        for sample, pred in zip(data_samples, predictions):
            self.assertIs(sample, pred)
            self.assertIn('label', pred.pred_label)
            self.assertIn('score', pred.pred_label)


class EfficientFormerClsHead(TestClsHead):
    DEFAULT_ARGS = dict(
        type='EfficientFormerClsHead',
        in_channels=10,
        num_classes=10,
        distillation=False)
    FAKE_FEATS = (torch.rand(4, 10), )

    def test_forward(self):
        # test with distillation head
        cfg = copy.deepcopy(self.DEFAULT_ARGS)
        cfg['distillation'] = True
        head = MODELS.build(cfg)
        self.assertTrue(hasattr(head, 'dist_head'))
        feats = (torch.rand(4, 10), torch.rand(4, 10))
        outs = head(feats)
        self.assertEqual(outs.shape, (4, 10))

        # test without distillation head
        cfg = copy.deepcopy(self.DEFAULT_ARGS)
        head = MODELS.build(cfg)
        self.assertFalse(hasattr(head, 'dist_head'))
        feats = (torch.rand(4, 10), torch.rand(4, 10))
        outs = head(feats)
        self.assertEqual(outs.shape, (4, 10))

    def test_loss(self):
        feats = (torch.rand(4, 10), )
        data_samples = [ClsDataSample().set_gt_label(1) for _ in range(4)]

        # test with distillation head
        cfg = copy.deepcopy(self.DEFAULT_ARGS)
        cfg['distillation'] = True
        head = MODELS.build(cfg)
        with self.assertRaisesRegex(NotImplementedError, 'MMClassification '):
            head.loss(feats, data_samples)

        # test without distillation head
        super().test_loss()


class TestMultiLabelLinearClsHead(TestMultiLabelClsHead):
    DEFAULT_ARGS = dict(
        type='MultiLabelLinearClsHead', num_classes=10, in_channels=10)

    def test_forward(self):
        head = MODELS.build(self.DEFAULT_ARGS)
        self.assertTrue(hasattr(head, 'fc'))
        self.assertTrue(isinstance(head.fc, torch.nn.Linear))

        # return the last item (same as pre_logits)
        feats = (torch.rand(4, 10), torch.rand(4, 10))
        head(feats)


<<<<<<< HEAD
class TestMultiTaskHead(TestCase):
    DEFAULT_ARGS = dict(
        type='MultiTaskHead',  # <- Head config, depends on #675
        task_heads={
            'task0': dict(type='LinearClsHead', num_classes=3),
            'task1': dict(type='LinearClsHead', num_classes=6),
        },
        common_cfg=dict(
            in_channels=10,
            loss=dict(type='CrossEntropyLoss', loss_weight=1.0),
        ),
    )

    DEFAULT_ARGS2 = dict(
        type='MultiTaskHead',  # <- Head config, depends on #675
        task_heads={
            'task0':
            dict(
                type='MultiTaskHead',
                task_heads={
                    'task00': dict(type='LinearClsHead', num_classes=3),
                    'task01': dict(type='LinearClsHead', num_classes=6),
                }),
            'task1':
            dict(type='LinearClsHead', num_classes=6)
        },
        common_cfg=dict(
            in_channels=10,
            loss=dict(type='CrossEntropyLoss', loss_weight=1.0)),
    )

    def test_forward(self):
        head = MODELS.build(self.DEFAULT_ARGS)
        # return the last item (same as pre_logits)
        feats = (torch.rand(4, 10), )
        outs = head(feats)
        self.assertEqual(outs[0].shape, (4, 3))
        self.assertEqual(outs[1].shape, (4, 6))
        self.assertTrue(isinstance(outs, tuple))

    def test_loss(self):
        feats = (torch.rand(4, 10), )
        data_samples = []

        for _ in range(4):
            gt_label = {}
            for task_name in self.DEFAULT_ARGS['task_heads']:
                gt_label[task_name] = 1
            data_sample = MultiTaskDataSample().set_gt_task(gt_label)
            data_samples.append(data_sample)
        # with cal_acc = False
        head = MODELS.build(self.DEFAULT_ARGS)

        losses = head.loss(feats, data_samples)
        self.assertEqual(
            losses.keys(),
            {'task0_loss', 'task0_mask_size', 'task1_loss', 'task1_mask_size'})
        self.assertGreater(losses['task0_loss'].item(), 0)
        self.assertGreater(losses['task1_loss'].item(), 0)

    def test_predict(self):
        feats = (torch.rand(4, 10), )
        data_samples = []

        for _ in range(4):
            gt_label = {}
            for task_name in self.DEFAULT_ARGS['task_heads']:
                gt_label[task_name] = 1
            data_sample = MultiTaskDataSample().set_gt_task(gt_label)
            data_samples.append(data_sample)
        head = MODELS.build(self.DEFAULT_ARGS)
        # with without data_samples
        predictions = head.predict(feats)
        self.assertTrue(is_seq_of(predictions, MultiTaskDataSample))
        for pred in predictions:
            self.assertIn('task0', pred.pred_task)
        task0_sample = predictions[0].to_target_data_sample(
            'ClsDataSample', 'task0')
        self.assertTrue(type(task0_sample.pred_label.score), 'torch.tensor')

        # with with data_samples
        predictions = head.predict(feats, data_samples)
        self.assertTrue(is_seq_of(predictions, MultiTaskDataSample))
        for sample, pred in zip(data_samples, predictions):
            self.assertIs(sample, pred)
            self.assertIn('task0', pred.pred_task)

    def test_loss_invalid_data_sample_task_name(self):
        for _ in range(4):
            gt_label = {}
            for task_name in self.DEFAULT_ARGS['task_heads']:
                gt_label[task_name] = 1
            with self.assertRaises(Exception):
                MultiTaskDataSample(['task0', 'task3']).set_gt_label(gt_label)

    def test_loss_empty_data_sample(self):
        feats = (torch.rand(4, 10), )
        data_samples = []

        for _ in range(4):
            data_sample = MultiTaskDataSample().set_gt_task({})
            data_samples.append(data_sample)
        # with cal_acc = False
        head = MODELS.build(self.DEFAULT_ARGS)
        losses = head.loss(feats, data_samples)
        self.assertEqual(
            losses.keys(),
            {'task0_loss', 'task0_mask_size', 'task1_loss', 'task1_mask_size'})
        self.assertEqual(losses['task0_loss'].item(), 0)
        self.assertEqual(losses['task1_loss'].item(), 0)

    def test_nested_multi_task_loss(self):

        head = MODELS.build(self.DEFAULT_ARGS2)
        # return the last item (same as pre_logits)
        feats = (torch.rand(4, 10), )
        outs = head(feats)
        self.assertEqual(outs[0][1].shape, (4, 6))
        self.assertTrue(isinstance(outs, tuple))

    def test_nested_invalid_sample(self):
        feats = (torch.rand(4, 10), )
        gt_label = {'task0': 1, 'task1': 1}
        head = MODELS.build(self.DEFAULT_ARGS2)
        data_sample = MultiTaskDataSample().set_gt_task(gt_label)
        with self.assertRaises(Exception):
            head.loss(feats, data_sample)

    def test_nested_invalid_sample2(self):
        feats = (torch.rand(4, 10), )
        gt_label = {'task0': {'task00': 1, 'task01': 1}, 'task1': 1}
        head = MODELS.build(self.DEFAULT_ARGS)
        data_sample = MultiTaskDataSample().set_gt_task(gt_label)
        with self.assertRaises(Exception):
            head.loss(feats, data_sample)
=======
class TestArcFaceClsHead(TestCase):
    DEFAULT_ARGS = dict(type='ArcFaceClsHead', in_channels=10, num_classes=5)

    def test_initialize(self):
        with self.assertRaises(AssertionError):
            MODELS.build({**self.DEFAULT_ARGS, 'num_classes': -5})

        with self.assertRaises(AssertionError):
            MODELS.build({**self.DEFAULT_ARGS, 'num_subcenters': 0})

        # Test margins
        with self.assertRaises(AssertionError):
            MODELS.build({**self.DEFAULT_ARGS, 'margins': dict()})

        with self.assertRaises(AssertionError):
            MODELS.build({**self.DEFAULT_ARGS, 'margins': [0.1] * 4})

        with self.assertRaises(AssertionError):
            MODELS.build({**self.DEFAULT_ARGS, 'margins': [0.1] * 4 + ['0.1']})

        arcface = MODELS.build(self.DEFAULT_ARGS)
        torch.allclose(arcface.margins, torch.tensor([0.5] * 5))

        arcface = MODELS.build({**self.DEFAULT_ARGS, 'margins': [0.1] * 5})
        torch.allclose(arcface.margins, torch.tensor([0.1] * 5))

        margins = [0.1, 0.2, 0.3, 0.4, 5]
        with tempfile.TemporaryDirectory() as tmpdirname:
            tmp_path = os.path.join(tmpdirname, 'margins.txt')
            with open(tmp_path, 'w') as tmp_file:
                for m in margins:
                    tmp_file.write(f'{m}\n')
            arcface = MODELS.build({**self.DEFAULT_ARGS, 'margins': tmp_path})
            torch.allclose(arcface.margins, torch.tensor(margins))

    def test_pre_logits(self):
        head = MODELS.build(self.DEFAULT_ARGS)

        # return the last item
        feats = (torch.rand(4, 10), torch.rand(4, 10))
        pre_logits = head.pre_logits(feats)
        self.assertIs(pre_logits, feats[-1])

        # Test with SubCenterArcFace
        head = MODELS.build({**self.DEFAULT_ARGS, 'num_subcenters': 3})
        feats = (torch.rand(4, 10), torch.rand(4, 10))
        pre_logits = head.pre_logits(feats)
        self.assertIs(pre_logits, feats[-1])

    def test_forward(self):
        head = MODELS.build(self.DEFAULT_ARGS)
        # target is not None
        feats = (torch.rand(4, 10), torch.rand(4, 10))
        target = torch.zeros(4).long()
        outs = head(feats, target)
        self.assertEqual(outs.shape, (4, 5))

        # target is None
        feats = (torch.rand(4, 10), torch.rand(4, 10))
        outs = head(feats)
        self.assertEqual(outs.shape, (4, 5))

        # Test with SubCenterArcFace
        head = MODELS.build({**self.DEFAULT_ARGS, 'num_subcenters': 3})
        # target is not None
        feats = (torch.rand(4, 10), torch.rand(4, 10))
        target = torch.zeros(4)
        outs = head(feats, target)
        self.assertEqual(outs.shape, (4, 5))

        # target is None
        feats = (torch.rand(4, 10), torch.rand(4, 10))
        outs = head(feats)
        self.assertEqual(outs.shape, (4, 5))

    def test_loss(self):
        feats = (torch.rand(4, 10), )
        data_samples = [ClsDataSample().set_gt_label(1) for _ in range(4)]

        # test loss with used='before'
        head = MODELS.build(self.DEFAULT_ARGS)
        losses = head.loss(feats, data_samples)
        self.assertEqual(losses.keys(), {'loss'})
        self.assertGreater(losses['loss'].item(), 0)

        # Test with SubCenterArcFace
        head = MODELS.build({**self.DEFAULT_ARGS, 'num_subcenters': 3})
        # test loss with used='before'
        losses = head.loss(feats, data_samples)
        self.assertEqual(losses.keys(), {'loss'})
        self.assertGreater(losses['loss'].item(), 0)
>>>>>>> f9be21ab
<|MERGE_RESOLUTION|>--- conflicted
+++ resolved
@@ -484,7 +484,6 @@
         head(feats)
 
 
-<<<<<<< HEAD
 class TestMultiTaskHead(TestCase):
     DEFAULT_ARGS = dict(
         type='MultiTaskHead',  # <- Head config, depends on #675
@@ -620,7 +619,8 @@
         data_sample = MultiTaskDataSample().set_gt_task(gt_label)
         with self.assertRaises(Exception):
             head.loss(feats, data_sample)
-=======
+
+
 class TestArcFaceClsHead(TestCase):
     DEFAULT_ARGS = dict(type='ArcFaceClsHead', in_channels=10, num_classes=5)
 
@@ -711,5 +711,4 @@
         # test loss with used='before'
         losses = head.loss(feats, data_samples)
         self.assertEqual(losses.keys(), {'loss'})
-        self.assertGreater(losses['loss'].item(), 0)
->>>>>>> f9be21ab
+        self.assertGreater(losses['loss'].item(), 0)