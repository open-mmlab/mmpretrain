--- conflicted
+++ resolved
@@ -4,16 +4,10 @@
 import pytest
 import torch
 
-<<<<<<< HEAD
-from mmcls.models.heads import (ClsHead, ConformerHead, LinearClsHead,
-                                MultiLabelClsHead, MultiLabelLinearClsHead,
-                                StackedLinearClsHead, VisionTransformerClsHead)
-=======
 from mmcls.models.heads import (ClsHead, ConformerHead, DeiTClsHead,
                                 LinearClsHead, MultiLabelClsHead,
                                 MultiLabelLinearClsHead, StackedLinearClsHead,
                                 VisionTransformerClsHead)
->>>>>>> b4450b72
 
 
 @pytest.mark.parametrize('feat', [torch.rand(4, 10), (torch.rand(4, 10), )])
@@ -229,8 +223,6 @@
     # test simple_test with post_process
     pred = head.simple_test(fake_features)
     assert isinstance(pred, list) and len(pred) == 4
-<<<<<<< HEAD
-=======
     with patch('torch.onnx.is_in_onnx_export', return_value=True):
         pred = head.simple_test(fake_features)
         assert pred.shape == (4, 10)
@@ -307,7 +299,6 @@
     # test simple_test with post_process
     pred = head.simple_test(fake_features)
     assert isinstance(pred, list) and len(pred) == 4
->>>>>>> b4450b72
     with patch('torch.onnx.is_in_onnx_export', return_value=True):
         pred = head.simple_test(fake_features)
         assert pred.shape == (4, 10)
@@ -319,46 +310,10 @@
     torch.testing.assert_allclose(pred, torch.softmax(logits, dim=1))
 
     # test pre_logits
-<<<<<<< HEAD
-    features = head.pre_logits(fake_features)
-    assert features.shape == (4, 20)
-
-    # test assertion
-    with pytest.raises(ValueError):
-        VisionTransformerClsHead(-1, 100)
-
-
-def test_conformer_head():
-    fake_features = ([torch.rand(4, 64), torch.rand(4, 96)], )
-    fake_gt_label = torch.randint(0, 10, (4, ))
-
-    # test conformer head forward
-    head = ConformerHead(num_classes=10, in_channels=[64, 96])
-    losses = head.forward_train(fake_features, fake_gt_label)
-    assert losses['loss'].item() > 0
-
-    # test simple_test with post_process
-    pred = head.simple_test(fake_features)
-    assert isinstance(pred, list) and len(pred) == 4
-    with patch('torch.onnx.is_in_onnx_export', return_value=True):
-        pred = head.simple_test(fake_features)
-        assert pred.shape == (4, 10)
-
-    # test simple_test without post_process
-    pred = head.simple_test(fake_features, post_process=False)
-    assert isinstance(pred, torch.Tensor) and pred.shape == (4, 10)
-    logits = head.simple_test(fake_features, softmax=False, post_process=False)
-    torch.testing.assert_allclose(pred, torch.softmax(sum(logits), dim=1))
-
-    # test pre_logits
-    features = head.pre_logits(fake_features)
-    assert features is fake_features[0]
-=======
     cls_token, dist_token = head.pre_logits(fake_features)
     assert cls_token.shape == (4, 20)
     assert dist_token.shape == (4, 20)
 
     # test assertion
     with pytest.raises(ValueError):
-        DeiTClsHead(-1, 100)
->>>>>>> b4450b72
+        DeiTClsHead(-1, 100)