--- conflicted
+++ resolved
@@ -2,11 +2,7 @@
 import pytest
 import torch
 
-<<<<<<< HEAD
-from mmcls.models.necks import GeneralizedMeanPooling, GlobalAveragePooling
-=======
-from mmcls.models.necks import GlobalAveragePooling, HRFuseScales
->>>>>>> bca695b6
+from mmcls.models.necks import GeneralizedMeanPooling, GlobalAveragePooling, HRFuseScales
 
 
 def test_gap_neck():
@@ -43,7 +39,6 @@
         GlobalAveragePooling(dim='other')
 
 
-<<<<<<< HEAD
 def test_gem_neck():
 
     # test gem_neck
@@ -68,7 +63,8 @@
     with pytest.raises(AssertionError):
         # p must be a value greater then 1
         GeneralizedMeanPooling(p=0.5)
-=======
+
+
 def test_hr_fuse_scales():
 
     in_channels = (18, 32, 64, 128)
@@ -88,4 +84,3 @@
     assert isinstance(outs, tuple)
     assert len(outs) == 1
     assert outs[0].shape == (3, 1024, 7, 7)
->>>>>>> bca695b6
