--- conflicted
+++ resolved
@@ -121,17 +121,7 @@
         # Test invalid dims
         with self.assertRaisesRegex(AssertionError, 'but got 2'):
             data_sample.set_pred_score(
-<<<<<<< HEAD
                 torch.tensor([[0.1, 0.1, 0.6, 0.1, 0.1]]))
-
-        # Test invalid num_classes
-        with self.assertRaisesRegex(AssertionError, r'length of value \(4\)'):
-            data_sample.set_pred_score(torch.tensor([0.1, 0.2, 0.3, 0.4]))
-
-        # Test auto inter num_classes
-        data_sample = ClsDataSample()
-        data_sample.set_pred_score(torch.tensor([0.1, 0.1, 0.6, 0.1, 0.1]))
-        self.assertEqual(data_sample.pred_label.num_classes, 5)
 
 
 class TestMultiTaskDataSample(TestCase):
@@ -265,7 +255,4 @@
         data_sample.set_pred_task(pred_task)
         target_data_sample = data_sample.to_target_data_sample(
             'MultiTaskDataSample', 'task0')
-        self.assertIsInstance(target_data_sample, MultiTaskDataSample)
-=======
-                torch.tensor([[0.1, 0.1, 0.6, 0.1, 0.1]]))
->>>>>>> f9be21ab
+        self.assertIsInstance(target_data_sample, MultiTaskDataSample)