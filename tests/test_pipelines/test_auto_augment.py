import copy

import mmcv
import numpy as np
import pytest
from mmcv.utils import build_from_cfg

from mmcls.datasets.builder import PIPELINES


def construct_toy_data():
    img = np.array([[1, 2, 3, 4], [5, 6, 7, 8], [9, 10, 11, 12]],
                   dtype=np.uint8)
    img = np.stack([img, img, img], axis=-1)
    results = dict()
    # image
    results['ori_img'] = img
    results['img'] = img
    results['img2'] = copy.deepcopy(img)
    results['img_shape'] = img.shape
    results['ori_shape'] = img.shape
    results['img_fields'] = ['img', 'img2']
    return results


def construct_toy_data_photometric():
    img = np.array([[0, 128, 255], [1, 127, 254], [2, 129, 253]],
                   dtype=np.uint8)
    img = np.stack([img, img, img], axis=-1)
    results = dict()
    # image
    results['ori_img'] = img
    results['img'] = img
    results['img2'] = copy.deepcopy(img)
    results['img_shape'] = img.shape
    results['ori_shape'] = img.shape
    results['img_fields'] = ['img', 'img2']
    return results


def test_shear():
    # test assertion for invalid type of magnitude
    with pytest.raises(AssertionError):
        transform = dict(type='Shear', magnitude=None)
        build_from_cfg(transform, PIPELINES)

    # test assertion for invalid pad_val
    with pytest.raises(AssertionError):
        transform = dict(type='Shear', magnitude=0.5, pad_val=(0, 0))
        build_from_cfg(transform, PIPELINES)

    # test assertion for invalid value of prob
    with pytest.raises(AssertionError):
        transform = dict(type='Shear', magnitude=0.5, prob=100)
        build_from_cfg(transform, PIPELINES)

    # test assertion for invalid direction
    with pytest.raises(AssertionError):
        transform = dict(type='Shear', magnitude=0.5, direction='diagonal')
        build_from_cfg(transform, PIPELINES)

    # test assertion for invalid value of random_negative_prob
    with pytest.raises(AssertionError):
        transform = dict(type='Shear', magnitude=0.5, random_negative_prob=100)
        build_from_cfg(transform, PIPELINES)

    # test case when magnitude = 0, therefore no shear
    results = construct_toy_data()
    transform = dict(type='Shear', magnitude=0., prob=1.)
    pipeline = build_from_cfg(transform, PIPELINES)
    results = pipeline(results)
    assert (results['img'] == results['ori_img']).all()

    # test case when prob = 0, therefore no shear
    results = construct_toy_data()
    transform = dict(type='Shear', magnitude=0.5, prob=0.)
    pipeline = build_from_cfg(transform, PIPELINES)
    results = pipeline(results)
    assert (results['img'] == results['ori_img']).all()

    # test shear horizontally, magnitude=1
    results = construct_toy_data()
    transform = dict(
        type='Shear', magnitude=1, pad_val=0, prob=1., random_negative_prob=0.)
    pipeline = build_from_cfg(transform, PIPELINES)
    results = pipeline(results)
    sheared_img = np.array([[1, 2, 3, 4], [0, 5, 6, 7], [0, 0, 9, 10]],
                           dtype=np.uint8)
    sheared_img = np.stack([sheared_img, sheared_img, sheared_img], axis=-1)
    assert (results['img'] == sheared_img).all()
    assert (results['img'] == results['img2']).all()

    # test shear vertically, magnitude=-1
    results = construct_toy_data()
    transform = dict(
        type='Shear',
        magnitude=-1,
        pad_val=0,
        prob=1.,
        direction='vertical',
        random_negative_prob=0.)
    pipeline = build_from_cfg(transform, PIPELINES)
    results = pipeline(results)
    sheared_img = np.array([[1, 6, 11, 0], [5, 10, 0, 0], [9, 0, 0, 0]],
                           dtype=np.uint8)
    sheared_img = np.stack([sheared_img, sheared_img, sheared_img], axis=-1)
    assert (results['img'] == sheared_img).all()

    # test shear vertically, magnitude=1, random_negative_prob=1
    results = construct_toy_data()
    transform = dict(
        type='Shear',
        magnitude=1,
        pad_val=0,
        prob=1.,
        direction='vertical',
        random_negative_prob=1.)
    pipeline = build_from_cfg(transform, PIPELINES)
    results = pipeline(results)
    sheared_img = np.array([[1, 6, 11, 0], [5, 10, 0, 0], [9, 0, 0, 0]],
                           dtype=np.uint8)
    sheared_img = np.stack([sheared_img, sheared_img, sheared_img], axis=-1)
    assert (results['img'] == sheared_img).all()


def test_translate():
    # test assertion for invalid type of magnitude
    with pytest.raises(AssertionError):
        transform = dict(type='Translate', magnitude=None)
        build_from_cfg(transform, PIPELINES)

    # test assertion for invalid pad_val
    with pytest.raises(AssertionError):
        transform = dict(type='Translate', magnitude=0.5, pad_val=(0, 0))
        build_from_cfg(transform, PIPELINES)

    # test assertion for invalid value of prob
    with pytest.raises(AssertionError):
        transform = dict(type='Translate', magnitude=0.5, prob=100)
        build_from_cfg(transform, PIPELINES)

    # test assertion for invalid direction
    with pytest.raises(AssertionError):
        transform = dict(type='Translate', magnitude=0.5, direction='diagonal')
        build_from_cfg(transform, PIPELINES)

    # test assertion for invalid value of random_negative_prob
    with pytest.raises(AssertionError):
        transform = dict(
            type='Translate', magnitude=0.5, random_negative_prob=100)
        build_from_cfg(transform, PIPELINES)

    # test case when magnitude=0, therefore no translate
    results = construct_toy_data()
    transform = dict(type='Translate', magnitude=0., prob=1.)
    pipeline = build_from_cfg(transform, PIPELINES)
    results = pipeline(results)
    assert (results['img'] == results['ori_img']).all()

    # test case when prob=0, therefore no translate
    results = construct_toy_data()
    transform = dict(type='Translate', magnitude=1., prob=0.)
    pipeline = build_from_cfg(transform, PIPELINES)
    results = pipeline(results)
    assert (results['img'] == results['ori_img']).all()

    # test translate horizontally, magnitude=0.5
    results = construct_toy_data()
    transform = dict(
        type='Translate',
        magnitude=0.5,
        pad_val=0,
        prob=1.,
        random_negative_prob=0.)
    pipeline = build_from_cfg(transform, PIPELINES)
    results = pipeline(results)
    translated_img = np.array([[0, 0, 1, 2], [0, 0, 5, 6], [0, 0, 9, 10]],
                              dtype=np.uint8)
    translated_img = np.stack([translated_img, translated_img, translated_img],
                              axis=-1)
    assert (results['img'] == translated_img).all()
    assert (results['img'] == results['img2']).all()

    # test translate vertically, magnitude=-0.5
    results = construct_toy_data()
    transform = dict(
        type='Translate',
        magnitude=-0.5,
        pad_val=0,
        prob=1.,
        direction='vertical',
        random_negative_prob=0.)
    pipeline = build_from_cfg(transform, PIPELINES)
    results = pipeline(results)
    translated_img = np.array([[9, 10, 11, 12], [0, 0, 0, 0], [0, 0, 0, 0]],
                              dtype=np.uint8)
    translated_img = np.stack([translated_img, translated_img, translated_img],
                              axis=-1)
    assert (results['img'] == translated_img).all()

    # test translate vertically, magnitude=0.5, random_negative_prob=1
    results = construct_toy_data()
    transform = dict(
        type='Translate',
        magnitude=0.5,
        pad_val=0,
        prob=1.,
        direction='vertical',
        random_negative_prob=1.)
    pipeline = build_from_cfg(transform, PIPELINES)
    results = pipeline(results)
    translated_img = np.array([[9, 10, 11, 12], [0, 0, 0, 0], [0, 0, 0, 0]],
                              dtype=np.uint8)
    translated_img = np.stack([translated_img, translated_img, translated_img],
                              axis=-1)
    assert (results['img'] == translated_img).all()


def test_rotate():
    # test assertion for invalid type of angle
    with pytest.raises(AssertionError):
        transform = dict(type='Rotate', angle=None)
        build_from_cfg(transform, PIPELINES)

    # test assertion for invalid type of center
    with pytest.raises(AssertionError):
        transform = dict(type='Rotate', angle=90., center=0)
        build_from_cfg(transform, PIPELINES)

    # test assertion for invalid lenth of center
    with pytest.raises(AssertionError):
        transform = dict(type='Rotate', angle=90., center=(0, ))
        build_from_cfg(transform, PIPELINES)

    # test assertion for invalid scale
    with pytest.raises(AssertionError):
        transform = dict(type='Rotate', angle=90., scale=None)
        build_from_cfg(transform, PIPELINES)

    # test assertion for invalid pad_val
    with pytest.raises(AssertionError):
        transform = dict(type='Rotate', angle=90., pad_val=(0, 0))
        build_from_cfg(transform, PIPELINES)

    # test assertion for invalid value of prob
    with pytest.raises(AssertionError):
        transform = dict(type='Rotate', angle=90., prob=100)
        build_from_cfg(transform, PIPELINES)

    # test assertion for invalid value of random_negative_prob
    with pytest.raises(AssertionError):
        transform = dict(type='Rotate', angle=0.5, random_negative_prob=100)
        build_from_cfg(transform, PIPELINES)

    # test case when angle=0, therefore no rotation
    results = construct_toy_data()
    transform = dict(type='Rotate', angle=0., prob=1.)
    pipeline = build_from_cfg(transform, PIPELINES)
    results = pipeline(results)
    assert (results['img'] == results['ori_img']).all()

    # test case when angle=360, therefore no rotation
    results = construct_toy_data()
    transform = dict(type='Rotate', angle=360., prob=1.)
    pipeline = build_from_cfg(transform, PIPELINES)
    results = pipeline(results)
    assert (results['img'] == results['ori_img']).all()

    # test case when prob=0, therefore no rotation
    results = construct_toy_data()
    transform = dict(type='Rotate', angle=90., prob=0.)
    pipeline = build_from_cfg(transform, PIPELINES)
    results = pipeline(results)
    assert (results['img'] == results['ori_img']).all()

    # test rotate clockwise, angle=30.
    results = construct_toy_data()
    transform = dict(
        type='Rotate', angle=30., pad_val=0, prob=1., random_negative_prob=0.)
    pipeline = build_from_cfg(transform, PIPELINES)
    results = pipeline(results)
    rotated_img = np.array([[5, 2, 2, 0], [9, 6, 7, 4], [0, 11, 11, 8]],
                           dtype=np.uint8)
    rotated_img = np.stack([rotated_img, rotated_img, rotated_img], axis=-1)
    assert (results['img'] == rotated_img).all()
    assert (results['img'] == results['img2']).all()

    # test rotate clockwise, angle=90, center=(1,1)
    results = construct_toy_data()
    transform = dict(
        type='Rotate',
        angle=90.,
        center=(1, 1),
        prob=1.,
        random_negative_prob=0.)
    pipeline = build_from_cfg(transform, PIPELINES)
    results = pipeline(results)
    rotated_img = np.array([[9, 5, 1, 128], [10, 6, 2, 128], [11, 7, 3, 128]],
                           dtype=np.uint8)
    rotated_img = np.stack([rotated_img, rotated_img, rotated_img], axis=-1)
    assert (results['img'] == rotated_img).all()
    assert (results['img'] == results['img2']).all()

    # test rotate counter-clockwise, angle=90.
    results = construct_toy_data()
    transform = dict(
        type='Rotate', angle=-90., pad_val=0, prob=1., random_negative_prob=0.)
    pipeline = build_from_cfg(transform, PIPELINES)
    results = pipeline(results)
    rotated_img = np.array([[4, 8, 12, 0], [3, 7, 11, 0], [2, 6, 10, 0]],
                           dtype=np.uint8)
    rotated_img = np.stack([rotated_img, rotated_img, rotated_img], axis=-1)
    assert (results['img'] == rotated_img).all()
    assert (results['img'] == results['img2']).all()

    # test rotate counter-clockwise, angle=90, random_negative_prob=1
    results = construct_toy_data()
    transform = dict(
        type='Rotate', angle=-90., pad_val=0, prob=1., random_negative_prob=1.)
    pipeline = build_from_cfg(transform, PIPELINES)
    results = pipeline(results)
    rotated_img = np.array([[0, 10, 6, 2], [0, 11, 7, 3], [0, 12, 8, 4]],
                           dtype=np.uint8)
    rotated_img = np.stack([rotated_img, rotated_img, rotated_img], axis=-1)
    assert (results['img'] == rotated_img).all()
    assert (results['img'] == results['img2']).all()


<<<<<<< HEAD
def test_color_transform():
    # test assertion for invalid type of magnitude
    with pytest.raises(AssertionError):
        transform = dict(type='ColorTransform', magnitude=None)
        build_from_cfg(transform, PIPELINES)

    # test assertion for invalid value of prob
    with pytest.raises(AssertionError):
        transform = dict(type='ColorTransform', magnitude=0.5, prob=100)
        build_from_cfg(transform, PIPELINES)

    # test assertion for invalid value of random_negative_prob
    with pytest.raises(AssertionError):
        transform = dict(
            type='ColorTransform', magnitude=0.5, random_negative_prob=100)
        build_from_cfg(transform, PIPELINES)

    # test case when magnitude=0, therefore no color transform
    results = construct_toy_data_photometric()
    transform = dict(type='ColorTransform', magnitude=0., prob=1.)
=======
def test_invert():
    # test assertion for invalid value of prob
    with pytest.raises(AssertionError):
        transform = dict(type='Invert', prob=100)
        build_from_cfg(transform, PIPELINES)

    # test case when prob=0, therefore no invert
    results = construct_toy_data()
    transform = dict(type='Invert', prob=0.)
>>>>>>> c8033ece
    pipeline = build_from_cfg(transform, PIPELINES)
    results = pipeline(results)
    assert (results['img'] == results['ori_img']).all()

<<<<<<< HEAD
    # test case when prob=0, therefore no color transform
    results = construct_toy_data_photometric()
    transform = dict(type='ColorTransform', magnitude=1., prob=0.)
    pipeline = build_from_cfg(transform, PIPELINES)
    results = pipeline(results)
    assert (results['img'] == results['ori_img']).all()

    # test case when magnitude=1, therefore got gray img
    results = construct_toy_data_photometric()
    transform = dict(type='ColorTransform', magnitude=1., prob=1.)
    pipeline = build_from_cfg(transform, PIPELINES)
    results = pipeline(results)
    img_gray = mmcv.bgr2gray(results['ori_img'])
    img_gray = np.stack([img_gray, img_gray, img_gray], axis=-1)
    assert (results['img'] == img_gray).all()

    # test case when magnitude=0.5
    results = construct_toy_data_photometric()
    transform = dict(type='ColorTransform', magnitude=.5, prob=1.)
    pipeline = build_from_cfg(transform, PIPELINES)
    results = pipeline(results)
    img_r = np.round(
        np.clip((results['ori_img'] * 0.5 + img_gray * 0.5), 0,
                255)).astype(results['ori_img'].dtype)
    assert (results['img'] == img_r).all()
    assert (results['img'] == results['img2']).all()

    # test case when magnitude=0.3, random_negative_prob=1
    results = construct_toy_data_photometric()
    transform = dict(
        type='ColorTransform', magnitude=.3, prob=1., random_negative_prob=1.)
    pipeline = build_from_cfg(transform, PIPELINES)
    results = pipeline(results)
    img_r = np.round(
        np.clip((results['ori_img'] * 0.7 + img_gray * 0.3), 0,
                255)).astype(results['ori_img'].dtype)
    assert (results['img'] == img_r).all()
=======
    # test case when prob=1
    results = construct_toy_data()
    transform = dict(type='Invert', prob=1.)
    pipeline = build_from_cfg(transform, PIPELINES)
    results = pipeline(results)
    inverted_img = np.array(
        [[254, 253, 252, 251], [250, 249, 248, 247], [246, 245, 244, 243]],
        dtype=np.uint8)
    inverted_img = np.stack([inverted_img, inverted_img, inverted_img],
                            axis=-1)
    assert (results['img'] == inverted_img).all()
>>>>>>> c8033ece
    assert (results['img'] == results['img2']).all()<|MERGE_RESOLUTION|>--- conflicted
+++ resolved
@@ -326,28 +326,6 @@
     assert (results['img'] == results['img2']).all()
 
 
-<<<<<<< HEAD
-def test_color_transform():
-    # test assertion for invalid type of magnitude
-    with pytest.raises(AssertionError):
-        transform = dict(type='ColorTransform', magnitude=None)
-        build_from_cfg(transform, PIPELINES)
-
-    # test assertion for invalid value of prob
-    with pytest.raises(AssertionError):
-        transform = dict(type='ColorTransform', magnitude=0.5, prob=100)
-        build_from_cfg(transform, PIPELINES)
-
-    # test assertion for invalid value of random_negative_prob
-    with pytest.raises(AssertionError):
-        transform = dict(
-            type='ColorTransform', magnitude=0.5, random_negative_prob=100)
-        build_from_cfg(transform, PIPELINES)
-
-    # test case when magnitude=0, therefore no color transform
-    results = construct_toy_data_photometric()
-    transform = dict(type='ColorTransform', magnitude=0., prob=1.)
-=======
 def test_invert():
     # test assertion for invalid value of prob
     with pytest.raises(AssertionError):
@@ -357,50 +335,10 @@
     # test case when prob=0, therefore no invert
     results = construct_toy_data()
     transform = dict(type='Invert', prob=0.)
->>>>>>> c8033ece
-    pipeline = build_from_cfg(transform, PIPELINES)
-    results = pipeline(results)
-    assert (results['img'] == results['ori_img']).all()
-
-<<<<<<< HEAD
-    # test case when prob=0, therefore no color transform
-    results = construct_toy_data_photometric()
-    transform = dict(type='ColorTransform', magnitude=1., prob=0.)
-    pipeline = build_from_cfg(transform, PIPELINES)
-    results = pipeline(results)
-    assert (results['img'] == results['ori_img']).all()
-
-    # test case when magnitude=1, therefore got gray img
-    results = construct_toy_data_photometric()
-    transform = dict(type='ColorTransform', magnitude=1., prob=1.)
-    pipeline = build_from_cfg(transform, PIPELINES)
-    results = pipeline(results)
-    img_gray = mmcv.bgr2gray(results['ori_img'])
-    img_gray = np.stack([img_gray, img_gray, img_gray], axis=-1)
-    assert (results['img'] == img_gray).all()
-
-    # test case when magnitude=0.5
-    results = construct_toy_data_photometric()
-    transform = dict(type='ColorTransform', magnitude=.5, prob=1.)
-    pipeline = build_from_cfg(transform, PIPELINES)
-    results = pipeline(results)
-    img_r = np.round(
-        np.clip((results['ori_img'] * 0.5 + img_gray * 0.5), 0,
-                255)).astype(results['ori_img'].dtype)
-    assert (results['img'] == img_r).all()
-    assert (results['img'] == results['img2']).all()
-
-    # test case when magnitude=0.3, random_negative_prob=1
-    results = construct_toy_data_photometric()
-    transform = dict(
-        type='ColorTransform', magnitude=.3, prob=1., random_negative_prob=1.)
-    pipeline = build_from_cfg(transform, PIPELINES)
-    results = pipeline(results)
-    img_r = np.round(
-        np.clip((results['ori_img'] * 0.7 + img_gray * 0.3), 0,
-                255)).astype(results['ori_img'].dtype)
-    assert (results['img'] == img_r).all()
-=======
+    pipeline = build_from_cfg(transform, PIPELINES)
+    results = pipeline(results)
+    assert (results['img'] == results['ori_img']).all()
+
     # test case when prob=1
     results = construct_toy_data()
     transform = dict(type='Invert', prob=1.)
@@ -412,5 +350,68 @@
     inverted_img = np.stack([inverted_img, inverted_img, inverted_img],
                             axis=-1)
     assert (results['img'] == inverted_img).all()
->>>>>>> c8033ece
+    assert (results['img'] == results['img2']).all()
+
+
+def test_color_transform():
+    # test assertion for invalid type of magnitude
+    with pytest.raises(AssertionError):
+        transform = dict(type='ColorTransform', magnitude=None)
+        build_from_cfg(transform, PIPELINES)
+
+    # test assertion for invalid value of prob
+    with pytest.raises(AssertionError):
+        transform = dict(type='ColorTransform', magnitude=0.5, prob=100)
+        build_from_cfg(transform, PIPELINES)
+
+    # test assertion for invalid value of random_negative_prob
+    with pytest.raises(AssertionError):
+        transform = dict(
+            type='ColorTransform', magnitude=0.5, random_negative_prob=100)
+        build_from_cfg(transform, PIPELINES)
+
+    # test case when magnitude=0, therefore no color transform
+    results = construct_toy_data_photometric()
+    transform = dict(type='ColorTransform', magnitude=0., prob=1.)
+    pipeline = build_from_cfg(transform, PIPELINES)
+    results = pipeline(results)
+    assert (results['img'] == results['ori_img']).all()
+
+    # test case when prob=0, therefore no color transform
+    results = construct_toy_data_photometric()
+    transform = dict(type='ColorTransform', magnitude=1., prob=0.)
+    pipeline = build_from_cfg(transform, PIPELINES)
+    results = pipeline(results)
+    assert (results['img'] == results['ori_img']).all()
+
+    # test case when magnitude=1, therefore got gray img
+    results = construct_toy_data_photometric()
+    transform = dict(type='ColorTransform', magnitude=1., prob=1.)
+    pipeline = build_from_cfg(transform, PIPELINES)
+    results = pipeline(results)
+    img_gray = mmcv.bgr2gray(results['ori_img'])
+    img_gray = np.stack([img_gray, img_gray, img_gray], axis=-1)
+    assert (results['img'] == img_gray).all()
+
+    # test case when magnitude=0.5
+    results = construct_toy_data_photometric()
+    transform = dict(type='ColorTransform', magnitude=.5, prob=1.)
+    pipeline = build_from_cfg(transform, PIPELINES)
+    results = pipeline(results)
+    img_r = np.round(
+        np.clip((results['ori_img'] * 0.5 + img_gray * 0.5), 0,
+                255)).astype(results['ori_img'].dtype)
+    assert (results['img'] == img_r).all()
+    assert (results['img'] == results['img2']).all()
+
+    # test case when magnitude=0.3, random_negative_prob=1
+    results = construct_toy_data_photometric()
+    transform = dict(
+        type='ColorTransform', magnitude=.3, prob=1., random_negative_prob=1.)
+    pipeline = build_from_cfg(transform, PIPELINES)
+    results = pipeline(results)
+    img_r = np.round(
+        np.clip((results['ori_img'] * 0.7 + img_gray * 0.3), 0,
+                255)).astype(results['ori_img'].dtype)
+    assert (results['img'] == img_r).all()
     assert (results['img'] == results['img2']).all()