--- conflicted
+++ resolved
@@ -353,67 +353,6 @@
     assert (results['img'] == results['img2']).all()
 
 
-<<<<<<< HEAD
-def test_solarize():
-    # test assertion for invalid type of thr
-    with pytest.raises(AssertionError):
-        transform = dict(type='Solarize', thr=(1, 2))
-        build_from_cfg(transform, PIPELINES)
-
-    # test case when prob=0, therefore no solarize
-    results = construct_toy_data_photometric()
-    transform = dict(type='Solarize', thr=128, prob=0.)
-    pipeline = build_from_cfg(transform, PIPELINES)
-    results = pipeline(results)
-    assert (results['img'] == results['ori_img']).all()
-
-    # test case when thr=256, therefore no solarize
-    results = construct_toy_data_photometric()
-    transform = dict(type='Solarize', thr=256, prob=1.)
-    pipeline = build_from_cfg(transform, PIPELINES)
-    results = pipeline(results)
-    assert (results['img'] == results['ori_img']).all()
-
-    # test case when thr=128
-    results = construct_toy_data_photometric()
-    transform = dict(type='Solarize', thr=128, prob=1.)
-    pipeline = build_from_cfg(transform, PIPELINES)
-    results = pipeline(results)
-    img_solarized = np.array([[0, 127, 0], [1, 127, 1], [2, 126, 2]],
-                             dtype=np.uint8)
-    img_solarized = np.stack([img_solarized, img_solarized, img_solarized],
-                             axis=-1)
-    assert (results['img'] == img_solarized).all()
-    assert (results['img'] == results['img2']).all()
-
-    # test case when thr=100
-    results = construct_toy_data_photometric()
-    transform = dict(type='Solarize', thr=100, prob=1.)
-    pipeline = build_from_cfg(transform, PIPELINES)
-    results = pipeline(results)
-    img_solarized = np.array([[0, 127, 0], [1, 128, 1], [2, 126, 2]],
-                             dtype=np.uint8)
-    img_solarized = np.stack([img_solarized, img_solarized, img_solarized],
-                             axis=-1)
-    assert (results['img'] == img_solarized).all()
-    assert (results['img'] == results['img2']).all()
-
-
-def test_posterize():
-    # test assertion for invalid type of bits
-    with pytest.raises(AssertionError):
-        transform = dict(type='Posterize', bits=4.5)
-        build_from_cfg(transform, PIPELINES)
-
-    # test assertion for invalid value of bits
-    with pytest.raises(AssertionError):
-        transform = dict(type='Posterize', bits=10)
-        build_from_cfg(transform, PIPELINES)
-
-    # test case when prob=0, therefore no posterize
-    results = construct_toy_data_photometric()
-    transform = dict(type='Posterize', bits=4, prob=0.)
-=======
 def test_color_transform():
     # test assertion for invalid type of magnitude
     with pytest.raises(AssertionError):
@@ -434,48 +373,17 @@
     # test case when magnitude=0, therefore no color transform
     results = construct_toy_data_photometric()
     transform = dict(type='ColorTransform', magnitude=0., prob=1.)
->>>>>>> 9614787f
-    pipeline = build_from_cfg(transform, PIPELINES)
-    results = pipeline(results)
-    assert (results['img'] == results['ori_img']).all()
-
-<<<<<<< HEAD
-    # test case when bits=8, therefore no solarize
-    results = construct_toy_data_photometric()
-    transform = dict(type='Posterize', bits=8, prob=1.)
-=======
+    pipeline = build_from_cfg(transform, PIPELINES)
+    results = pipeline(results)
+    assert (results['img'] == results['ori_img']).all()
+
     # test case when prob=0, therefore no color transform
     results = construct_toy_data_photometric()
     transform = dict(type='ColorTransform', magnitude=1., prob=0.)
->>>>>>> 9614787f
-    pipeline = build_from_cfg(transform, PIPELINES)
-    results = pipeline(results)
-    assert (results['img'] == results['ori_img']).all()
-
-<<<<<<< HEAD
-    # test case when bits=1
-    results = construct_toy_data_photometric()
-    transform = dict(type='Posterize', bits=1, prob=1.)
-    pipeline = build_from_cfg(transform, PIPELINES)
-    results = pipeline(results)
-    img_posterized = np.array([[0, 128, 128], [0, 0, 128], [0, 128, 128]],
-                              dtype=np.uint8)
-    img_posterized = np.stack([img_posterized, img_posterized, img_posterized],
-                              axis=-1)
-    assert (results['img'] == img_posterized).all()
-    assert (results['img'] == results['img2']).all()
-
-    # test case when bits=3
-    results = construct_toy_data_photometric()
-    transform = dict(type='Posterize', bits=3, prob=1.)
-    pipeline = build_from_cfg(transform, PIPELINES)
-    results = pipeline(results)
-    img_posterized = np.array([[0, 128, 224], [0, 96, 224], [0, 128, 224]],
-                              dtype=np.uint8)
-    img_posterized = np.stack([img_posterized, img_posterized, img_posterized],
-                              axis=-1)
-    assert (results['img'] == img_posterized).all()
-=======
+    pipeline = build_from_cfg(transform, PIPELINES)
+    results = pipeline(results)
+    assert (results['img'] == results['ori_img']).all()
+
     # test case when magnitude=-1, therefore got gray img
     results = construct_toy_data_photometric()
     transform = dict(
@@ -508,5 +416,4 @@
         np.clip((results['ori_img'] * 0.7 + img_gray * 0.3), 0,
                 255)).astype(results['ori_img'].dtype)
     assert (results['img'] == img_r).all()
->>>>>>> 9614787f
     assert (results['img'] == results['img2']).all()