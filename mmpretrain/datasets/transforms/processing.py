# Copyright (c) OpenMMLab. All rights reserved.
import inspect
import math
import numbers
import re
<<<<<<< HEAD
import string
=======
import traceback
from enum import EnumMeta
>>>>>>> 034919d0
from numbers import Number
from typing import Dict, List, Optional, Sequence, Tuple, Union

import mmcv
import mmengine
import numpy as np
import torchvision
from mmcv.transforms import BaseTransform
from mmcv.transforms.utils import cache_randomness
from torchvision.transforms.transforms import InterpolationMode

from mmpretrain.registry import TRANSFORMS

try:
    import albumentations
except ImportError:
    albumentations = None


def _str_to_torch_dtype(t: str):
    """mapping str format dtype to torch.dtype."""
    import torch  # noqa: F401,F403
    return eval(f'torch.{t}')


def _interpolation_modes_from_str(t: str):
    """mapping str format to Interpolation."""
    t = t.lower()
    inverse_modes_mapping = {
        'nearest': InterpolationMode.NEAREST,
        'bilinear': InterpolationMode.BILINEAR,
        'bicubic': InterpolationMode.BICUBIC,
        'box': InterpolationMode.BOX,
        'hammimg': InterpolationMode.HAMMING,
        'lanczos': InterpolationMode.LANCZOS,
    }
    return inverse_modes_mapping[t]


def _warpper_vision_transform_cls(vision_transform_cls, new_name):
    """build a transform warpper class for specific torchvison.transform to
    handle the different input type between torchvison.transforms with
    mmcls.datasets.transforms."""

    def new_init(self, *args, **kwargs):
        if 'interpolation' in kwargs and isinstance(kwargs['interpolation'],
                                                    str):
            kwargs['interpolation'] = _interpolation_modes_from_str(
                kwargs['interpolation'])
        if 'dtype' in kwargs and isinstance(kwargs['dtype'], str):
            kwargs['dtype'] = _str_to_torch_dtype(kwargs['dtype'])

        try:
            self.t = vision_transform_cls(*args, **kwargs)
        except TypeError as e:
            traceback.print_exc()
            raise TypeError(
                f'Error when init the {vision_transform_cls}, please '
                f'check the argmemnts of {args} and {kwargs}. \n{e}')

    def new_call(self, input):
        try:
            input['img'] = self.t(input['img'])
        except Exception as e:
            traceback.print_exc()
            raise Exception('Error when processing of transform(`torhcvison/'
                            f'{vision_transform_cls.__name__}`). \n{e}')
        return input

    def new_str(self):
        return str(self.t)

    new_transforms_cls = type(
        new_name, (),
        dict(__init__=new_init, __call__=new_call, __str__=new_str))
    return new_transforms_cls


def register_vision_transforms() -> List[str]:
    """Register transforms in ``torchvision.transforms`` to the ``TRANSFORMS``
    registry.

    Returns:
        List[str]: A list of registered transforms' name.
    """
    vision_transforms = []
    for module_name in dir(torchvision.transforms):
        if not re.match('[A-Z]', module_name):
            # must startswith a capital letter
            continue
        _transform = getattr(torchvision.transforms, module_name)
        if inspect.isclass(_transform) and callable(
                _transform) and not isinstance(_transform, (EnumMeta)):
            new_cls = _warpper_vision_transform_cls(
                _transform, f'TorchVison{module_name}')
            TRANSFORMS.register_module(
                module=new_cls, name=f'torchvision/{module_name}')
            vision_transforms.append(f'torchvision/{module_name}')
    return vision_transforms


# register all the transforms in torchvision by using a transform wrapper
VISION_TRANSFORMS = register_vision_transforms()


@TRANSFORMS.register_module()
class RandomCrop(BaseTransform):
    """Crop the given Image at a random location.

    **Required Keys:**

    - img

    **Modified Keys:**

    - img
    - img_shape

    Args:
        crop_size (int | Sequence): Desired output size of the crop. If
            crop_size is an int instead of sequence like (h, w), a square crop
            (crop_size, crop_size) is made.
        padding (int | Sequence, optional): Optional padding on each border
            of the image. If a sequence of length 4 is provided, it is used to
            pad left, top, right, bottom borders respectively.  If a sequence
            of length 2 is provided, it is used to pad left/right, top/bottom
            borders, respectively. Default: None, which means no padding.
        pad_if_needed (bool): It will pad the image if smaller than the
            desired size to avoid raising an exception. Since cropping is done
            after padding, the padding seems to be done at a random offset.
            Default: False.
        pad_val (Number | Sequence[Number]): Pixel pad_val value for constant
            fill. If a tuple of length 3, it is used to pad_val R, G, B
            channels respectively. Default: 0.
        padding_mode (str): Type of padding. Defaults to "constant". Should
            be one of the following:

            - ``constant``: Pads with a constant value, this value is specified
              with pad_val.
            - ``edge``: pads with the last value at the edge of the image.
            - ``reflect``: Pads with reflection of image without repeating the
              last value on the edge. For example, padding [1, 2, 3, 4]
              with 2 elements on both sides in reflect mode will result
              in [3, 2, 1, 2, 3, 4, 3, 2].
            - ``symmetric``: Pads with reflection of image repeating the last
              value on the edge. For example, padding [1, 2, 3, 4] with
              2 elements on both sides in symmetric mode will result in
              [2, 1, 1, 2, 3, 4, 4, 3].
    """

    def __init__(self,
                 crop_size: Union[Sequence, int],
                 padding: Optional[Union[Sequence, int]] = None,
                 pad_if_needed: bool = False,
                 pad_val: Union[Number, Sequence[Number]] = 0,
                 padding_mode: str = 'constant'):
        if isinstance(crop_size, Sequence):
            assert len(crop_size) == 2
            assert crop_size[0] > 0 and crop_size[1] > 0
            self.crop_size = crop_size
        else:
            assert crop_size > 0
            self.crop_size = (crop_size, crop_size)
        # check padding mode
        assert padding_mode in ['constant', 'edge', 'reflect', 'symmetric']
        self.padding = padding
        self.pad_if_needed = pad_if_needed
        self.pad_val = pad_val
        self.padding_mode = padding_mode

    @cache_randomness
    def rand_crop_params(self, img: np.ndarray):
        """Get parameters for ``crop`` for a random crop.

        Args:
            img (ndarray): Image to be cropped.

        Returns:
            tuple: Params (offset_h, offset_w, target_h, target_w) to be
                passed to ``crop`` for random crop.
        """
        h, w = img.shape[:2]
        target_h, target_w = self.crop_size
        if w == target_w and h == target_h:
            return 0, 0, h, w
        elif w < target_w or h < target_h:
            target_w = min(w, target_w)
            target_h = min(w, target_h)

        offset_h = np.random.randint(0, h - target_h + 1)
        offset_w = np.random.randint(0, w - target_w + 1)

        return offset_h, offset_w, target_h, target_w

    def transform(self, results: dict) -> dict:
        """Transform function to randomly crop images.

        Args:
            results (dict): Result dict from loading pipeline.

        Returns:
            dict: Randomly cropped results, 'img_shape'
                key in result dict is updated according to crop size.
        """
        img = results['img']
        if self.padding is not None:
            img = mmcv.impad(img, padding=self.padding, pad_val=self.pad_val)

        # pad img if needed
        if self.pad_if_needed:
            h_pad = math.ceil(max(0, self.crop_size[0] - img.shape[0]) / 2)
            w_pad = math.ceil(max(0, self.crop_size[1] - img.shape[1]) / 2)

            img = mmcv.impad(
                img,
                padding=(w_pad, h_pad, w_pad, h_pad),
                pad_val=self.pad_val,
                padding_mode=self.padding_mode)

        offset_h, offset_w, target_h, target_w = self.rand_crop_params(img)
        img = mmcv.imcrop(
            img,
            np.array([
                offset_w,
                offset_h,
                offset_w + target_w - 1,
                offset_h + target_h - 1,
            ]))
        results['img'] = img
        results['img_shape'] = img.shape

        return results

    def __repr__(self):
        """Print the basic information of the transform.

        Returns:
            str: Formatted string.
        """
        repr_str = self.__class__.__name__ + f'(crop_size={self.crop_size}'
        repr_str += f', padding={self.padding}'
        repr_str += f', pad_if_needed={self.pad_if_needed}'
        repr_str += f', pad_val={self.pad_val}'
        repr_str += f', padding_mode={self.padding_mode})'
        return repr_str


@TRANSFORMS.register_module()
class RandomResizedCrop(BaseTransform):
    """Crop the given image to random scale and aspect ratio.

    A crop of random size (default: of 0.08 to 1.0) of the original size and a
    random aspect ratio (default: of 3/4 to 4/3) of the original aspect ratio
    is made. This crop is finally resized to given size.

    **Required Keys:**

    - img

    **Modified Keys:**

    - img
    - img_shape

    Args:
        scale (sequence | int): Desired output scale of the crop. If size is an
            int instead of sequence like (h, w), a square crop (size, size) is
            made.
        crop_ratio_range (tuple): Range of the random size of the cropped
            image compared to the original image. Defaults to (0.08, 1.0).
        aspect_ratio_range (tuple): Range of the random aspect ratio of the
            cropped image compared to the original image.
            Defaults to (3. / 4., 4. / 3.).
        max_attempts (int): Maximum number of attempts before falling back to
            Central Crop. Defaults to 10.
        interpolation (str): Interpolation method, accepted values are
            'nearest', 'bilinear', 'bicubic', 'area', 'lanczos'. Defaults to
            'bilinear'.
        backend (str): The image resize backend type, accepted values are
            'cv2' and 'pillow'. Defaults to 'cv2'.
    """

    def __init__(self,
                 scale: Union[Sequence, int],
                 crop_ratio_range: Tuple[float, float] = (0.08, 1.0),
                 aspect_ratio_range: Tuple[float, float] = (3. / 4., 4. / 3.),
                 max_attempts: int = 10,
                 interpolation: str = 'bilinear',
                 backend: str = 'cv2') -> None:
        if isinstance(scale, Sequence):
            assert len(scale) == 2
            assert scale[0] > 0 and scale[1] > 0
            self.scale = scale
        else:
            assert scale > 0
            self.scale = (scale, scale)
        if (crop_ratio_range[0] > crop_ratio_range[1]) or (
                aspect_ratio_range[0] > aspect_ratio_range[1]):
            raise ValueError(
                'range should be of kind (min, max). '
                f'But received crop_ratio_range {crop_ratio_range} '
                f'and aspect_ratio_range {aspect_ratio_range}.')
        assert isinstance(max_attempts, int) and max_attempts >= 0, \
            'max_attempts mush be int and no less than 0.'
        assert interpolation in ('nearest', 'bilinear', 'bicubic', 'area',
                                 'lanczos')

        self.crop_ratio_range = crop_ratio_range
        self.aspect_ratio_range = aspect_ratio_range
        self.max_attempts = max_attempts
        self.interpolation = interpolation
        self.backend = backend

    @cache_randomness
    def rand_crop_params(self, img: np.ndarray) -> Tuple[int, int, int, int]:
        """Get parameters for ``crop`` for a random sized crop.

        Args:
            img (ndarray): Image to be cropped.

        Returns:
            tuple: Params (offset_h, offset_w, target_h, target_w) to be
                passed to `crop` for a random sized crop.
        """
        h, w = img.shape[:2]
        area = h * w

        for _ in range(self.max_attempts):
            target_area = np.random.uniform(*self.crop_ratio_range) * area
            log_ratio = (math.log(self.aspect_ratio_range[0]),
                         math.log(self.aspect_ratio_range[1]))
            aspect_ratio = math.exp(np.random.uniform(*log_ratio))
            target_w = int(round(math.sqrt(target_area * aspect_ratio)))
            target_h = int(round(math.sqrt(target_area / aspect_ratio)))

            if 0 < target_w <= w and 0 < target_h <= h:
                offset_h = np.random.randint(0, h - target_h + 1)
                offset_w = np.random.randint(0, w - target_w + 1)

                return offset_h, offset_w, target_h, target_w

        # Fallback to central crop
        in_ratio = float(w) / float(h)
        if in_ratio < min(self.aspect_ratio_range):
            target_w = w
            target_h = int(round(target_w / min(self.aspect_ratio_range)))
        elif in_ratio > max(self.aspect_ratio_range):
            target_h = h
            target_w = int(round(target_h * max(self.aspect_ratio_range)))
        else:  # whole image
            target_w = w
            target_h = h
        offset_h = (h - target_h) // 2
        offset_w = (w - target_w) // 2
        return offset_h, offset_w, target_h, target_w

    def transform(self, results: dict) -> dict:
        """Transform function to randomly resized crop images.

        Args:
            results (dict): Result dict from loading pipeline.

        Returns:
            dict: Randomly resized cropped results, 'img_shape'
                key in result dict is updated according to crop size.
        """
        img = results['img']
        offset_h, offset_w, target_h, target_w = self.rand_crop_params(img)
        img = mmcv.imcrop(
            img,
            bboxes=np.array([
                offset_w, offset_h, offset_w + target_w - 1,
                offset_h + target_h - 1
            ]))
        img = mmcv.imresize(
            img,
            tuple(self.scale[::-1]),
            interpolation=self.interpolation,
            backend=self.backend)
        results['img'] = img
        results['img_shape'] = img.shape

        return results

    def __repr__(self):
        """Print the basic information of the transform.

        Returns:
            str: Formatted string.
        """
        repr_str = self.__class__.__name__ + f'(scale={self.scale}'
        repr_str += ', crop_ratio_range='
        repr_str += f'{tuple(round(s, 4) for s in self.crop_ratio_range)}'
        repr_str += ', aspect_ratio_range='
        repr_str += f'{tuple(round(r, 4) for r in self.aspect_ratio_range)}'
        repr_str += f', max_attempts={self.max_attempts}'
        repr_str += f', interpolation={self.interpolation}'
        repr_str += f', backend={self.backend})'
        return repr_str


@TRANSFORMS.register_module()
class EfficientNetRandomCrop(RandomResizedCrop):
    """EfficientNet style RandomResizedCrop.

    **Required Keys:**

    - img

    **Modified Keys:**

    - img
    - img_shape

    Args:
        scale (int): Desired output scale of the crop. Only int size is
            accepted, a square crop (size, size) is made.
        min_covered (Number): Minimum ratio of the cropped area to the original
             area. Defaults to 0.1.
        crop_padding (int): The crop padding parameter in efficientnet style
            center crop. Defaults to 32.
        crop_ratio_range (tuple): Range of the random size of the cropped
            image compared to the original image. Defaults to (0.08, 1.0).
        aspect_ratio_range (tuple): Range of the random aspect ratio of the
            cropped image compared to the original image.
            Defaults to (3. / 4., 4. / 3.).
        max_attempts (int): Maximum number of attempts before falling back to
            Central Crop. Defaults to 10.
        interpolation (str): Interpolation method, accepted values are
            'nearest', 'bilinear', 'bicubic', 'area', 'lanczos'. Defaults to
            'bicubic'.
        backend (str): The image resize backend type, accepted values are
            'cv2' and 'pillow'. Defaults to 'cv2'.
    """

    def __init__(self,
                 scale: int,
                 min_covered: float = 0.1,
                 crop_padding: int = 32,
                 interpolation: str = 'bicubic',
                 **kwarg):
        assert isinstance(scale, int)
        super().__init__(scale, interpolation=interpolation, **kwarg)
        assert min_covered >= 0, 'min_covered should be no less than 0.'
        assert crop_padding >= 0, 'crop_padding should be no less than 0.'

        self.min_covered = min_covered
        self.crop_padding = crop_padding

    # https://github.com/kakaobrain/fast-autoaugment/blob/master/FastAutoAugment/data.py # noqa
    @cache_randomness
    def rand_crop_params(self, img: np.ndarray) -> Tuple[int, int, int, int]:
        """Get parameters for ``crop`` for a random sized crop.

        Args:
            img (ndarray): Image to be cropped.

        Returns:
            tuple: Params (offset_h, offset_w, target_h, target_w) to be
                passed to `crop` for a random sized crop.
        """
        h, w = img.shape[:2]
        area = h * w
        min_target_area = self.crop_ratio_range[0] * area
        max_target_area = self.crop_ratio_range[1] * area

        for _ in range(self.max_attempts):
            aspect_ratio = np.random.uniform(*self.aspect_ratio_range)
            min_target_h = int(
                round(math.sqrt(min_target_area / aspect_ratio)))
            max_target_h = int(
                round(math.sqrt(max_target_area / aspect_ratio)))

            if max_target_h * aspect_ratio > w:
                max_target_h = int((w + 0.5 - 1e-7) / aspect_ratio)
                if max_target_h * aspect_ratio > w:
                    max_target_h -= 1

            max_target_h = min(max_target_h, h)
            min_target_h = min(max_target_h, min_target_h)

            # slightly differs from tf implementation
            target_h = int(
                round(np.random.uniform(min_target_h, max_target_h)))
            target_w = int(round(target_h * aspect_ratio))
            target_area = target_h * target_w

            # slight differs from tf. In tf, if target_area > max_target_area,
            # area will be recalculated
            if (target_area < min_target_area or target_area > max_target_area
                    or target_w > w or target_h > h
                    or target_area < self.min_covered * area):
                continue

            offset_h = np.random.randint(0, h - target_h + 1)
            offset_w = np.random.randint(0, w - target_w + 1)

            return offset_h, offset_w, target_h, target_w

        # Fallback to central crop
        img_short = min(h, w)
        crop_size = self.scale[0] / (self.scale[0] +
                                     self.crop_padding) * img_short

        offset_h = max(0, int(round((h - crop_size) / 2.)))
        offset_w = max(0, int(round((w - crop_size) / 2.)))
        return offset_h, offset_w, crop_size, crop_size

    def __repr__(self):
        """Print the basic information of the transform.

        Returns:
            str: Formatted string.
        """
        repr_str = super().__repr__()[:-1]
        repr_str += f', min_covered={self.min_covered}'
        repr_str += f', crop_padding={self.crop_padding})'
        return repr_str


@TRANSFORMS.register_module()
class RandomErasing(BaseTransform):
    """Randomly selects a rectangle region in an image and erase pixels.

    **Required Keys:**

    - img

    **Modified Keys:**

    - img

    Args:
        erase_prob (float): Probability that image will be randomly erased.
            Default: 0.5
        min_area_ratio (float): Minimum erased area / input image area
            Default: 0.02
        max_area_ratio (float): Maximum erased area / input image area
            Default: 0.4
        aspect_range (sequence | float): Aspect ratio range of erased area.
            if float, it will be converted to (aspect_ratio, 1/aspect_ratio)
            Default: (3/10, 10/3)
        mode (str): Fill method in erased area, can be:

            - const (default): All pixels are assign with the same value.
            - rand: each pixel is assigned with a random value in [0, 255]

        fill_color (sequence | Number): Base color filled in erased area.
            Defaults to (128, 128, 128).
        fill_std (sequence | Number, optional): If set and ``mode`` is 'rand',
            fill erased area with random color from normal distribution
            (mean=fill_color, std=fill_std); If not set, fill erased area with
            random color from uniform distribution (0~255). Defaults to None.

    Note:
        See `Random Erasing Data Augmentation
        <https://arxiv.org/pdf/1708.04896.pdf>`_

        This paper provided 4 modes: RE-R, RE-M, RE-0, RE-255, and use RE-M as
        default. The config of these 4 modes are:

        - RE-R: RandomErasing(mode='rand')
        - RE-M: RandomErasing(mode='const', fill_color=(123.67, 116.3, 103.5))
        - RE-0: RandomErasing(mode='const', fill_color=0)
        - RE-255: RandomErasing(mode='const', fill_color=255)
    """

    def __init__(self,
                 erase_prob=0.5,
                 min_area_ratio=0.02,
                 max_area_ratio=0.4,
                 aspect_range=(3 / 10, 10 / 3),
                 mode='const',
                 fill_color=(128, 128, 128),
                 fill_std=None):
        assert isinstance(erase_prob, float) and 0. <= erase_prob <= 1.
        assert isinstance(min_area_ratio, float) and 0. <= min_area_ratio <= 1.
        assert isinstance(max_area_ratio, float) and 0. <= max_area_ratio <= 1.
        assert min_area_ratio <= max_area_ratio, \
            'min_area_ratio should be smaller than max_area_ratio'
        if isinstance(aspect_range, float):
            aspect_range = min(aspect_range, 1 / aspect_range)
            aspect_range = (aspect_range, 1 / aspect_range)
        assert isinstance(aspect_range, Sequence) and len(aspect_range) == 2 \
            and all(isinstance(x, float) for x in aspect_range), \
            'aspect_range should be a float or Sequence with two float.'
        assert all(x > 0 for x in aspect_range), \
            'aspect_range should be positive.'
        assert aspect_range[0] <= aspect_range[1], \
            'In aspect_range (min, max), min should be smaller than max.'
        assert mode in ['const', 'rand'], \
            'Please select `mode` from ["const", "rand"].'
        if isinstance(fill_color, Number):
            fill_color = [fill_color] * 3
        assert isinstance(fill_color, Sequence) and len(fill_color) == 3 \
            and all(isinstance(x, Number) for x in fill_color), \
            'fill_color should be a float or Sequence with three int.'
        if fill_std is not None:
            if isinstance(fill_std, Number):
                fill_std = [fill_std] * 3
            assert isinstance(fill_std, Sequence) and len(fill_std) == 3 \
                and all(isinstance(x, Number) for x in fill_std), \
                'fill_std should be a float or Sequence with three int.'

        self.erase_prob = erase_prob
        self.min_area_ratio = min_area_ratio
        self.max_area_ratio = max_area_ratio
        self.aspect_range = aspect_range
        self.mode = mode
        self.fill_color = fill_color
        self.fill_std = fill_std

    def _fill_pixels(self, img, top, left, h, w):
        """Fill pixels to the patch of image."""
        if self.mode == 'const':
            patch = np.empty((h, w, 3), dtype=np.uint8)
            patch[:, :] = np.array(self.fill_color, dtype=np.uint8)
        elif self.fill_std is None:
            # Uniform distribution
            patch = np.random.uniform(0, 256, (h, w, 3)).astype(np.uint8)
        else:
            # Normal distribution
            patch = np.random.normal(self.fill_color, self.fill_std, (h, w, 3))
            patch = np.clip(patch.astype(np.int32), 0, 255).astype(np.uint8)

        img[top:top + h, left:left + w] = patch
        return img

    @cache_randomness
    def random_disable(self):
        """Randomly disable the transform."""
        return np.random.rand() > self.erase_prob

    @cache_randomness
    def random_patch(self, img_h, img_w):
        """Randomly generate patch the erase."""
        # convert the aspect ratio to log space to equally handle width and
        # height.
        log_aspect_range = np.log(
            np.array(self.aspect_range, dtype=np.float32))
        aspect_ratio = np.exp(np.random.uniform(*log_aspect_range))
        area = img_h * img_w
        area *= np.random.uniform(self.min_area_ratio, self.max_area_ratio)

        h = min(int(round(np.sqrt(area * aspect_ratio))), img_h)
        w = min(int(round(np.sqrt(area / aspect_ratio))), img_w)
        top = np.random.randint(0, img_h - h) if img_h > h else 0
        left = np.random.randint(0, img_w - w) if img_w > w else 0
        return top, left, h, w

    def transform(self, results):
        """
        Args:
            results (dict): Results dict from pipeline

        Returns:
            dict: Results after the transformation.
        """
        if self.random_disable():
            return results

        img = results['img']
        img_h, img_w = img.shape[:2]

        img = self._fill_pixels(img, *self.random_patch(img_h, img_w))

        results['img'] = img

        return results

    def __repr__(self):
        repr_str = self.__class__.__name__
        repr_str += f'(erase_prob={self.erase_prob}, '
        repr_str += f'min_area_ratio={self.min_area_ratio}, '
        repr_str += f'max_area_ratio={self.max_area_ratio}, '
        repr_str += f'aspect_range={self.aspect_range}, '
        repr_str += f'mode={self.mode}, '
        repr_str += f'fill_color={self.fill_color}, '
        repr_str += f'fill_std={self.fill_std})'
        return repr_str


@TRANSFORMS.register_module()
class EfficientNetCenterCrop(BaseTransform):
    r"""EfficientNet style center crop.

    **Required Keys:**

    - img

    **Modified Keys:**

    - img
    - img_shape

    Args:
        crop_size (int): Expected size after cropping with the format
            of (h, w).
        crop_padding (int): The crop padding parameter in efficientnet style
            center crop. Defaults to 32.
        interpolation (str): Interpolation method, accepted values are
            'nearest', 'bilinear', 'bicubic', 'area', 'lanczos'. Only valid if
            ``efficientnet_style`` is True. Defaults to 'bicubic'.
        backend (str): The image resize backend type, accepted values are
            `cv2` and `pillow`. Only valid if efficientnet style is True.
            Defaults to `cv2`.
    Notes:
        - If the image is smaller than the crop size, return the original
          image.
        - The pipeline will be to first
          to perform the center crop with the ``crop_size_`` as:

        .. math::

            \text{crop_size_} = \frac{\text{crop_size}}{\text{crop_size} +
            \text{crop_padding}} \times \text{short_edge}

        And then the pipeline resizes the img to the input crop size.
    """

    def __init__(self,
                 crop_size: int,
                 crop_padding: int = 32,
                 interpolation: str = 'bicubic',
                 backend: str = 'cv2'):
        assert isinstance(crop_size, int)
        assert crop_size > 0
        assert crop_padding >= 0
        assert interpolation in ('nearest', 'bilinear', 'bicubic', 'area',
                                 'lanczos')

        self.crop_size = crop_size
        self.crop_padding = crop_padding
        self.interpolation = interpolation
        self.backend = backend

    def transform(self, results: dict) -> dict:
        """Transform function to randomly resized crop images.

        Args:
            results (dict): Result dict from loading pipeline.

        Returns:
            dict: EfficientNet style center cropped results, 'img_shape'
                key in result dict is updated according to crop size.
        """
        img = results['img']
        h, w = img.shape[:2]

        # https://github.com/tensorflow/tpu/blob/master/models/official/efficientnet/preprocessing.py#L118 # noqa
        img_short = min(h, w)
        crop_size = self.crop_size / (self.crop_size +
                                      self.crop_padding) * img_short

        offset_h = max(0, int(round((h - crop_size) / 2.)))
        offset_w = max(0, int(round((w - crop_size) / 2.)))

        # crop the image
        img = mmcv.imcrop(
            img,
            bboxes=np.array([
                offset_w, offset_h, offset_w + crop_size - 1,
                offset_h + crop_size - 1
            ]))
        # resize image
        img = mmcv.imresize(
            img, (self.crop_size, self.crop_size),
            interpolation=self.interpolation,
            backend=self.backend)
        results['img'] = img
        results['img_shape'] = img.shape

        return results

    def __repr__(self):
        """Print the basic information of the transform.

        Returns:
            str: Formatted string.
        """
        repr_str = self.__class__.__name__ + f'(crop_size={self.crop_size}'
        repr_str += f', crop_padding={self.crop_padding}'
        repr_str += f', interpolation={self.interpolation}'
        repr_str += f', backend={self.backend})'
        return repr_str


@TRANSFORMS.register_module()
class ResizeEdge(BaseTransform):
    """Resize images along the specified edge.

    **Required Keys:**

    - img

    **Modified Keys:**

    - img
    - img_shape

    **Added Keys:**

    - scale
    - scale_factor

    Args:
        scale (int): The edge scale to resizing.
        edge (str): The edge to resize. Defaults to 'short'.
        backend (str): Image resize backend, choices are 'cv2' and 'pillow'.
            These two backends generates slightly different results.
            Defaults to 'cv2'.
        interpolation (str): Interpolation method, accepted values are
            "nearest", "bilinear", "bicubic", "area", "lanczos" for 'cv2'
            backend, "nearest", "bilinear" for 'pillow' backend.
            Defaults to 'bilinear'.
    """

    def __init__(self,
                 scale: int,
                 edge: str = 'short',
                 backend: str = 'cv2',
                 interpolation: str = 'bilinear') -> None:
        allow_edges = ['short', 'long', 'width', 'height']
        assert edge in allow_edges, \
            f'Invalid edge "{edge}", please specify from {allow_edges}.'
        self.edge = edge
        self.scale = scale
        self.backend = backend
        self.interpolation = interpolation

    def _resize_img(self, results: dict) -> None:
        """Resize images with ``results['scale']``."""

        img, w_scale, h_scale = mmcv.imresize(
            results['img'],
            results['scale'],
            interpolation=self.interpolation,
            return_scale=True,
            backend=self.backend)
        results['img'] = img
        results['img_shape'] = img.shape[:2]
        results['scale'] = img.shape[:2][::-1]
        results['scale_factor'] = (w_scale, h_scale)

    def transform(self, results: Dict) -> Dict:
        """Transform function to resize images.

        Args:
            results (dict): Result dict from loading pipeline.

        Returns:
            dict: Resized results, 'img', 'scale', 'scale_factor',
            'img_shape' keys are updated in result dict.
        """
        assert 'img' in results, 'No `img` field in the input.'

        h, w = results['img'].shape[:2]
        if any([
                # conditions to resize the width
                self.edge == 'short' and w < h,
                self.edge == 'long' and w > h,
                self.edge == 'width',
        ]):
            width = self.scale
            height = int(self.scale * h / w)
        else:
            height = self.scale
            width = int(self.scale * w / h)
        results['scale'] = (width, height)

        self._resize_img(results)
        return results

    def __repr__(self):
        """Print the basic information of the transform.

        Returns:
            str: Formatted string.
        """
        repr_str = self.__class__.__name__
        repr_str += f'(scale={self.scale}, '
        repr_str += f'edge={self.edge}, '
        repr_str += f'backend={self.backend}, '
        repr_str += f'interpolation={self.interpolation})'
        return repr_str


@TRANSFORMS.register_module()
class ColorJitter(BaseTransform):
    """Randomly change the brightness, contrast and saturation of an image.

    Modified from
    https://github.com/pytorch/vision/blob/main/torchvision/transforms/transforms.py
    Licensed under the BSD 3-Clause License.

    **Required Keys:**

    - img

    **Modified Keys:**

    - img

    Args:
        brightness (float | Sequence[float] (min, max)): How much to jitter
            brightness. brightness_factor is chosen uniformly from
            ``[max(0, 1 - brightness), 1 + brightness]`` or the given
            ``[min, max]``. Should be non negative numbers. Defaults to 0.
        contrast (float | Sequence[float] (min, max)): How much to jitter
            contrast. contrast_factor is chosen uniformly from
            ``[max(0, 1 - contrast), 1 + contrast]`` or the given
            ``[min, max]``. Should be non negative numbers. Defaults to 0.
        saturation (float | Sequence[float] (min, max)): How much to jitter
            saturation. saturation_factor is chosen uniformly from
            ``[max(0, 1 - saturation), 1 + saturation]`` or the given
            ``[min, max]``. Should be non negative numbers. Defaults to 0.
        hue (float | Sequence[float] (min, max)): How much to jitter hue.
            hue_factor is chosen uniformly from ``[-hue, hue]`` (0 <= hue
            <= 0.5) or the given ``[min, max]`` (-0.5 <= min <= max <= 0.5).
            Defaults to 0.
        backend (str): The backend to operate the image. Defaults to 'pillow'
    """

    def __init__(self,
                 brightness: Union[float, Sequence[float]] = 0.,
                 contrast: Union[float, Sequence[float]] = 0.,
                 saturation: Union[float, Sequence[float]] = 0.,
                 hue: Union[float, Sequence[float]] = 0.,
                 backend='pillow'):
        self.brightness = self._set_range(brightness, 'brightness')
        self.contrast = self._set_range(contrast, 'contrast')
        self.saturation = self._set_range(saturation, 'saturation')
        self.hue = self._set_range(hue, 'hue', center=0, bound=(-0.5, 0.5))
        self.backend = backend

    def _set_range(self, value, name, center=1, bound=(0, float('inf'))):
        """Set the range of magnitudes."""
        if isinstance(value, numbers.Number):
            if value < 0:
                raise ValueError(
                    f'If {name} is a single number, it must be non negative.')
            value = (center - float(value), center + float(value))

        if isinstance(value, (tuple, list)) and len(value) == 2:
            if not bound[0] <= value[0] <= value[1] <= bound[1]:
                value = np.clip(value, bound[0], bound[1])
                from mmengine.logging import MMLogger
                logger = MMLogger.get_current_instance()
                logger.warning(f'ColorJitter {name} values exceed the bound '
                               f'{bound}, clipped to the bound.')
        else:
            raise TypeError(f'{name} should be a single number '
                            'or a list/tuple with length 2.')

        # if value is 0 or (1., 1.) for brightness/contrast/saturation
        # or (0., 0.) for hue, do nothing
        if value[0] == value[1] == center:
            value = None
        else:
            value = tuple(value)

        return value

    @cache_randomness
    def _rand_params(self):
        """Get random parameters including magnitudes and indices of
        transforms."""
        trans_inds = np.random.permutation(4)
        b, c, s, h = (None, ) * 4

        if self.brightness is not None:
            b = np.random.uniform(self.brightness[0], self.brightness[1])
        if self.contrast is not None:
            c = np.random.uniform(self.contrast[0], self.contrast[1])
        if self.saturation is not None:
            s = np.random.uniform(self.saturation[0], self.saturation[1])
        if self.hue is not None:
            h = np.random.uniform(self.hue[0], self.hue[1])

        return trans_inds, b, c, s, h

    def transform(self, results: Dict) -> Dict:
        """Transform function to resize images.

        Args:
            results (dict): Result dict from loading pipeline.

        Returns:
            dict: ColorJitter results, 'img' key is updated in result dict.
        """
        img = results['img']
        trans_inds, brightness, contrast, saturation, hue = self._rand_params()

        for index in trans_inds:
            if index == 0 and brightness is not None:
                img = mmcv.adjust_brightness(
                    img, brightness, backend=self.backend)
            elif index == 1 and contrast is not None:
                img = mmcv.adjust_contrast(img, contrast, backend=self.backend)
            elif index == 2 and saturation is not None:
                img = mmcv.adjust_color(
                    img, alpha=saturation, backend=self.backend)
            elif index == 3 and hue is not None:
                img = mmcv.adjust_hue(img, hue, backend=self.backend)

        results['img'] = img
        return results

    def __repr__(self):
        """Print the basic information of the transform.

        Returns:
            str: Formatted string.
        """
        repr_str = self.__class__.__name__
        repr_str += f'(brightness={self.brightness}, '
        repr_str += f'contrast={self.contrast}, '
        repr_str += f'saturation={self.saturation}, '
        repr_str += f'hue={self.hue})'
        return repr_str


@TRANSFORMS.register_module()
class Lighting(BaseTransform):
    """Adjust images lighting using AlexNet-style PCA jitter.

    **Required Keys:**

    - img

    **Modified Keys:**

    - img

    Args:
        eigval (Sequence[float]): the eigenvalue of the convariance matrix
            of pixel values, respectively.
        eigvec (list[list]): the eigenvector of the convariance matrix of
            pixel values, respectively.
        alphastd (float): The standard deviation for distribution of alpha.
            Defaults to 0.1.
        to_rgb (bool): Whether to convert img to rgb. Defaults to False.
    """

    def __init__(self,
                 eigval: Sequence[float],
                 eigvec: Sequence[float],
                 alphastd: float = 0.1,
                 to_rgb: bool = False):
        assert isinstance(eigval, Sequence), \
            f'eigval must be Sequence, got {type(eigval)} instead.'
        assert isinstance(eigvec, Sequence), \
            f'eigvec must be Sequence, got {type(eigvec)} instead.'
        for vec in eigvec:
            assert isinstance(vec, Sequence) and len(vec) == len(eigvec[0]), \
                'eigvec must contains lists with equal length.'
        assert isinstance(alphastd, float), 'alphastd should be of type ' \
            f'float or int, got {type(alphastd)} instead.'

        self.eigval = np.array(eigval)
        self.eigvec = np.array(eigvec)
        self.alphastd = alphastd
        self.to_rgb = to_rgb

    def transform(self, results: Dict) -> Dict:
        """Transform function to resize images.

        Args:
            results (dict): Result dict from loading pipeline.

        Returns:
            dict: Lightinged results, 'img' key is updated in result dict.
        """
        assert 'img' in results, 'No `img` field in the input.'

        img = results['img']
        img_lighting = mmcv.adjust_lighting(
            img,
            self.eigval,
            self.eigvec,
            alphastd=self.alphastd,
            to_rgb=self.to_rgb)
        results['img'] = img_lighting.astype(img.dtype)
        return results

    def __repr__(self):
        """Print the basic information of the transform.

        Returns:
            str: Formatted string.
        """
        repr_str = self.__class__.__name__
        repr_str += f'(eigval={self.eigval.tolist()}, '
        repr_str += f'eigvec={self.eigvec.tolist()}, '
        repr_str += f'alphastd={self.alphastd}, '
        repr_str += f'to_rgb={self.to_rgb})'
        return repr_str


# 'Albu' is used in previous versions of mmpretrain, here is for compatibility
# users can use both 'Albumentations' and 'Albu'.
@TRANSFORMS.register_module(['Albumentations', 'Albu'])
class Albumentations(BaseTransform):
    """Wrapper to use augmentation from albumentations library.

    **Required Keys:**

    - img

    **Modified Keys:**

    - img
    - img_shape

    Adds custom transformations from albumentations library.
    More details can be found in
    `Albumentations <https://albumentations.readthedocs.io>`_.
    An example of ``transforms`` is as followed:

    .. code-block::

        [
            dict(
                type='ShiftScaleRotate',
                shift_limit=0.0625,
                scale_limit=0.0,
                rotate_limit=0,
                interpolation=1,
                p=0.5),
            dict(
                type='RandomBrightnessContrast',
                brightness_limit=[0.1, 0.3],
                contrast_limit=[0.1, 0.3],
                p=0.2),
            dict(type='ChannelShuffle', p=0.1),
            dict(
                type='OneOf',
                transforms=[
                    dict(type='Blur', blur_limit=3, p=1.0),
                    dict(type='MedianBlur', blur_limit=3, p=1.0)
                ],
                p=0.1),
        ]

    Args:
        transforms (List[Dict]): List of albumentations transform configs.
        keymap (Optional[Dict]): Mapping of mmpretrain to albumentations
            fields, in format {'input key':'albumentation-style key'}.
            Defaults to None.

    Example:
        >>> import mmcv
        >>> from mmpretrain.datasets import Albumentations
        >>> transforms = [
        ...     dict(
        ...         type='ShiftScaleRotate',
        ...         shift_limit=0.0625,
        ...         scale_limit=0.0,
        ...         rotate_limit=0,
        ...         interpolation=1,
        ...         p=0.5),
        ...     dict(
        ...         type='RandomBrightnessContrast',
        ...         brightness_limit=[0.1, 0.3],
        ...         contrast_limit=[0.1, 0.3],
        ...         p=0.2),
        ...     dict(type='ChannelShuffle', p=0.1),
        ...     dict(
        ...         type='OneOf',
        ...         transforms=[
        ...             dict(type='Blur', blur_limit=3, p=1.0),
        ...             dict(type='MedianBlur', blur_limit=3, p=1.0)
        ...         ],
        ...         p=0.1),
        ... ]
        >>> albu = Albumentations(transforms)
        >>> data = {'img': mmcv.imread('./demo/demo.JPEG')}
        >>> data = albu(data)
        >>> print(data['img'].shape)
        (375, 500, 3)
    """

    def __init__(self, transforms: List[Dict], keymap: Optional[Dict] = None):
        if albumentations is None:
            raise RuntimeError('albumentations is not installed')
        else:
            from albumentations import Compose as albu_Compose

        assert isinstance(transforms, list), 'transforms must be a list.'
        if keymap is not None:
            assert isinstance(keymap, dict), 'keymap must be None or a dict. '

        self.transforms = transforms

        self.aug = albu_Compose(
            [self.albu_builder(t) for t in self.transforms])

        if not keymap:
            self.keymap_to_albu = dict(img='image')
        else:
            self.keymap_to_albu = keymap
        self.keymap_back = {v: k for k, v in self.keymap_to_albu.items()}

    def albu_builder(self, cfg: Dict):
        """Import a module from albumentations.

        It inherits some of :func:`build_from_cfg` logic.
        Args:
            cfg (dict): Config dict. It should at least contain the key "type".
        Returns:
            obj: The constructed object.
        """

        assert isinstance(cfg, dict) and 'type' in cfg, 'each item in ' \
            "transforms must be a dict with keyword 'type'."
        args = cfg.copy()

        obj_type = args.pop('type')
        if mmengine.is_str(obj_type):
            obj_cls = getattr(albumentations, obj_type)
        elif inspect.isclass(obj_type):
            obj_cls = obj_type
        else:
            raise TypeError(
                f'type must be a str or valid type, but got {type(obj_type)}')

        if 'transforms' in args:
            args['transforms'] = [
                self.albu_builder(transform)
                for transform in args['transforms']
            ]

        return obj_cls(**args)

    @staticmethod
    def mapper(d, keymap):
        """Dictionary mapper.

        Renames keys according to keymap provided.
        Args:
            d (dict): old dict
            keymap (dict): {'old_key':'new_key'}
        Returns:
            dict: new dict.
        """

        updated_dict = {}
        for k, v in zip(d.keys(), d.values()):
            new_k = keymap.get(k, k)
            updated_dict[new_k] = d[k]
        return updated_dict

    def transform(self, results: Dict) -> Dict:
        """Transform function to perform albumentations transforms.

        Args:
            results (dict): Result dict from loading pipeline.

        Returns:
            dict: Transformed results, 'img' and 'img_shape' keys are
                updated in result dict.
        """
        assert 'img' in results, 'No `img` field in the input.'

        # dict to albumentations format
        results = self.mapper(results, self.keymap_to_albu)
        results = self.aug(**results)

        # back to the original format
        results = self.mapper(results, self.keymap_back)
        results['img_shape'] = results['img'].shape[:2]

        return results

    def __repr__(self):
        """Print the basic information of the transform.

        Returns:
            str: Formatted string.
        """
        repr_str = self.__class__.__name__
        repr_str += f'(transforms={repr(self.transforms)})'
        return repr_str


@TRANSFORMS.register_module()
class SimMIMMaskGenerator(BaseTransform):
    """Generate random block mask for each Image.

    **Added Keys**:

    - mask

    This module is used in SimMIM to generate masks.

    Args:
        input_size (int): Size of input image. Defaults to 192.
        mask_patch_size (int): Size of each block mask. Defaults to 32.
        model_patch_size (int): Patch size of each token. Defaults to 4.
        mask_ratio (float): The mask ratio of image. Defaults to 0.6.
    """

    def __init__(self,
                 input_size: int = 192,
                 mask_patch_size: int = 32,
                 model_patch_size: int = 4,
                 mask_ratio: float = 0.6):
        self.input_size = input_size
        self.mask_patch_size = mask_patch_size
        self.model_patch_size = model_patch_size
        self.mask_ratio = mask_ratio

        assert self.input_size % self.mask_patch_size == 0
        assert self.mask_patch_size % self.model_patch_size == 0

        self.rand_size = self.input_size // self.mask_patch_size
        self.scale = self.mask_patch_size // self.model_patch_size

        self.token_count = self.rand_size**2
        self.mask_count = int(np.ceil(self.token_count * self.mask_ratio))

    def transform(self, results: dict) -> dict:
        """Method to generate random block mask for each Image in SimMIM.

        Args:
            results (dict): Result dict from previous pipeline.

        Returns:
            dict: Result dict with added key ``mask``.
        """
        mask_idx = np.random.permutation(self.token_count)[:self.mask_count]
        mask = np.zeros(self.token_count, dtype=int)
        mask[mask_idx] = 1

        mask = mask.reshape((self.rand_size, self.rand_size))
        mask = mask.repeat(self.scale, axis=0).repeat(self.scale, axis=1)

        results.update({'mask': mask})

        return results

    def __repr__(self) -> str:
        repr_str = self.__class__.__name__
        repr_str += f'(input_size={self.input_size}, '
        repr_str += f'mask_patch_size={self.mask_patch_size}, '
        repr_str += f'model_patch_size={self.model_patch_size}, '
        repr_str += f'mask_ratio={self.mask_ratio})'
        return repr_str


@TRANSFORMS.register_module()
class BEiTMaskGenerator(BaseTransform):
    """Generate mask for image.

    **Added Keys**:

    - mask

    This module is borrowed from
    https://github.com/microsoft/unilm/tree/master/beit

    Args:
        input_size (int): The size of input image.
        num_masking_patches (int): The number of patches to be masked.
        min_num_patches (int): The minimum number of patches to be masked
            in the process of generating mask. Defaults to 4.
        max_num_patches (int, optional): The maximum number of patches to be
            masked in the process of generating mask. Defaults to None.
        min_aspect (float): The minimum aspect ratio of mask blocks. Defaults
            to 0.3.
        min_aspect (float, optional): The minimum aspect ratio of mask blocks.
            Defaults to None.
    """

    def __init__(self,
                 input_size: int,
                 num_masking_patches: int,
                 min_num_patches: int = 4,
                 max_num_patches: Optional[int] = None,
                 min_aspect: float = 0.3,
                 max_aspect: Optional[float] = None) -> None:
        if not isinstance(input_size, tuple):
            input_size = (input_size, ) * 2
        self.height, self.width = input_size

        self.num_patches = self.height * self.width

        self.num_masking_patches = num_masking_patches
        self.min_num_patches = min_num_patches
        self.max_num_patches = num_masking_patches if max_num_patches is None \
            else max_num_patches

        max_aspect = max_aspect or 1 / min_aspect
        self.log_aspect_ratio = (math.log(min_aspect), math.log(max_aspect))

    def _mask(self, mask: np.ndarray, max_mask_patches: int) -> int:
        """Generate mask recursively.

        Args:
            mask (np.ndarray): The mask to be generated.
            max_mask_patches (int): The maximum number of patches to be masked.

        Returns:
            int: The number of patches masked.
        """
        delta = 0
        for _ in range(10):
            target_area = np.random.uniform(self.min_num_patches,
                                            max_mask_patches)
            aspect_ratio = math.exp(np.random.uniform(*self.log_aspect_ratio))
            h = int(round(math.sqrt(target_area * aspect_ratio)))
            w = int(round(math.sqrt(target_area / aspect_ratio)))
            if w < self.width and h < self.height:
                top = np.random.randint(0, self.height - h)
                left = np.random.randint(0, self.width - w)

                num_masked = mask[top:top + h, left:left + w].sum()
                # Overlap
                if 0 < h * w - num_masked <= max_mask_patches:
                    for i in range(top, top + h):
                        for j in range(left, left + w):
                            if mask[i, j] == 0:
                                mask[i, j] = 1
                                delta += 1
                if delta > 0:
                    break
        return delta

    def transform(self, results: dict) -> dict:
        """Method to generate random block mask for each Image in BEiT.

        Args:
            results (dict): Result dict from previous pipeline.

        Returns:
            dict: Result dict with added key ``mask``.
        """
        mask = np.zeros(shape=(self.height, self.width), dtype=int)

        mask_count = 0
        while mask_count != self.num_masking_patches:
            max_mask_patches = self.num_masking_patches - mask_count
            max_mask_patches = min(max_mask_patches, self.max_num_patches)

            delta = self._mask(mask, max_mask_patches)
            mask_count += delta
        results.update({'mask': mask})

        return results

    def __repr__(self) -> str:
        repr_str = self.__class__.__name__
        repr_str += f'(height={self.height}, '
        repr_str += f'width={self.width}, '
        repr_str += f'num_patches={self.num_patches}, '
        repr_str += f'num_masking_patches={self.num_masking_patches}, '
        repr_str += f'min_num_patches={self.min_num_patches}, '
        repr_str += f'max_num_patches={self.max_num_patches}, '
        repr_str += f'log_aspect_ratio={self.log_aspect_ratio})'
        return repr_str


@TRANSFORMS.register_module()
class RandomResizedCropAndInterpolationWithTwoPic(BaseTransform):
    """Crop the given PIL Image to random size and aspect ratio with random
    interpolation.

    **Required Keys**:

    - img

    **Modified Keys**:

    - img

    **Added Keys**:

    - target_img

    This module is borrowed from
    https://github.com/microsoft/unilm/tree/master/beit.

    A crop of random size (default: of 0.08 to 1.0) of the original size and a
    random aspect ratio (default: of 3/4 to 4/3) of the original aspect ratio
    is made. This crop is finally resized to given size. This is popularly used
    to train the Inception networks. This module first crops the image and
    resizes the crop to two different sizes.

    Args:
        size (Union[tuple, int]): Expected output size of each edge of the
            first image.
        second_size (Union[tuple, int], optional): Expected output size of each
            edge of the second image.
        scale (tuple[float, float]): Range of size of the origin size cropped.
            Defaults to (0.08, 1.0).
        ratio (tuple[float, float]): Range of aspect ratio of the origin aspect
            ratio cropped. Defaults to (3./4., 4./3.).
        interpolation (str): The interpolation for the first image. Defaults
            to ``bilinear``.
        second_interpolation (str): The interpolation for the second image.
            Defaults to ``lanczos``.
    """

    def __init__(self,
                 size: Union[tuple, int],
                 second_size=None,
                 scale=(0.08, 1.0),
                 ratio=(3. / 4., 4. / 3.),
                 interpolation='bilinear',
                 second_interpolation='lanczos') -> None:
        if isinstance(size, tuple):
            self.size = size
        else:
            self.size = (size, size)
        if second_size is not None:
            if isinstance(second_size, tuple):
                self.second_size = second_size
            else:
                self.second_size = (second_size, second_size)
        else:
            self.second_size = None
        if (scale[0] > scale[1]) or (ratio[0] > ratio[1]):
            ('range should be of kind (min, max)')

        if interpolation == 'random':
            self.interpolation = ('bilinear', 'bicubic')
        else:
            self.interpolation = interpolation
        self.second_interpolation = second_interpolation
        self.scale = scale
        self.ratio = ratio

    @staticmethod
    def get_params(img: np.ndarray, scale: tuple,
                   ratio: tuple) -> Sequence[int]:
        """Get parameters for ``crop`` for a random sized crop.

        Args:
            img (np.ndarray): Image to be cropped.
            scale (tuple): range of size of the origin size cropped
            ratio (tuple): range of aspect ratio of the origin aspect
                ratio cropped

        Returns:
            tuple: params (i, j, h, w) to be passed to ``crop`` for a random
                sized crop.
        """
        img_h, img_w = img.shape[:2]
        area = img_h * img_w

        for _ in range(10):
            target_area = np.random.uniform(*scale) * area
            log_ratio = (math.log(ratio[0]), math.log(ratio[1]))
            aspect_ratio = math.exp(np.random.uniform(*log_ratio))

            w = int(round(math.sqrt(target_area * aspect_ratio)))
            h = int(round(math.sqrt(target_area / aspect_ratio)))

            if w < img_w and h < img_h:
                i = np.random.randint(0, img_h - h)
                j = np.random.randint(0, img_w - w)
                return i, j, h, w

        # Fallback to central crop
        in_ratio = img_w / img_h
        if in_ratio < min(ratio):
            w = img_w
            h = int(round(w / min(ratio)))
        elif in_ratio > max(ratio):
            h = img_h
            w = int(round(h * max(ratio)))
        else:  # whole image
            w = img_w
            h = img_h
        i = (img_h - h) // 2
        j = (img_w - w) // 2
        return i, j, h, w

    def transform(self, results: dict) -> dict:
        """Crop the given image and resize it to two different sizes.

        This module crops the given image randomly and resize the crop to two
        different sizes. This is popularly used in BEiT-style masked image
        modeling, where an off-the-shelf model is used to provide the target.

        Args:
            results (dict): Results from previous pipeline.

        Returns:
            dict: Results after applying this transformation.
        """
        img = results['img']
        i, j, h, w = self.get_params(img, self.scale, self.ratio)
        if isinstance(self.interpolation, (tuple, list)):
            interpolation = np.random.choice(self.interpolation)
        else:
            interpolation = self.interpolation
        if self.second_size is None:
            img = img[i:i + h, j:j + w]
            img = mmcv.imresize(img, self.size, interpolation=interpolation)
            results.update({'img': img})
        else:
            img = img[i:i + h, j:j + w]
            img_sample = mmcv.imresize(
                img, self.size, interpolation=interpolation)
            img_target = mmcv.imresize(
                img, self.second_size, interpolation=self.second_interpolation)
            results.update({'img': [img_sample, img_target]})
        return results

    def __repr__(self) -> str:
        repr_str = self.__class__.__name__
        repr_str += f'(size={self.size}, '
        repr_str += f'second_size={self.second_size}, '
        repr_str += f'interpolation={self.interpolation}, '
        repr_str += f'second_interpolation={self.second_interpolation}, '
        repr_str += f'scale={self.scale}, '
        repr_str += f'ratio={self.ratio})'
        return repr_str


@TRANSFORMS.register_module()
class CleanCaption(BaseTransform):
    """Clean caption text.

    Remove some useless punctuation for the caption task.

    **Required Keys:**

    - ``*keys``

    **Modified Keys:**

    - ``*keys``

    Args:
        keys (Sequence[str], optional): The keys of text to be cleaned.
            Defaults to 'gt_caption'.
        remove_chars (str): The characters to be removed. Defaults to
            :py:attr:`string.punctuation`.
        lowercase (bool): Whether to convert the text to lowercase.
            Defaults to True.
        remove_dup_space (bool): Whether to remove duplicated whitespaces.
            Defaults to True.
        strip (bool): Whether to remove leading and trailing whitespaces.
            Defaults to True.
    """

    def __init__(
        self,
        keys='gt_caption',
        remove_chars=string.punctuation,
        lowercase=True,
        remove_dup_space=True,
        strip=True,
    ):
        if isinstance(keys, str):
            keys = [keys]
        self.keys = keys
        self.transtab = str.maketrans({ch: None for ch in remove_chars})
        self.lowercase = lowercase
        self.remove_dup_space = remove_dup_space
        self.strip = strip

    def _clean(self, text):
        """Perform text cleaning before tokenizer."""

        if self.strip:
            text = text.strip()

        text = text.translate(self.transtab)

        if self.remove_dup_space:
            text = re.sub(r'\s{2,}', ' ', text)

        if self.lowercase:
            text = text.lower()

        return text

    def clean(self, text):
        """Perform text cleaning before tokenizer."""
        if isinstance(text, (list, tuple)):
            return [self._clean(item) for item in text]
        elif isinstance(text, str):
            return self._clean(text)
        else:
            raise TypeError('text must be a string or a list of strings')

    def transform(self, results: dict) -> dict:
        """Method to clean the input text data."""
        for key in self.keys:
            results[key] = self.clean(results[key])
        return results


@TRANSFORMS.register_module()
class OFAAddObjects(BaseTransform):

    def transform(self, results: dict) -> dict:
        if 'objects' not in results:
            raise ValueError(
                'Some OFA fine-tuned models requires `objects` field in the '
                'dataset, which is generated by VinVL. Or please use '
                'zero-shot configs. See '
                'https://github.com/OFA-Sys/OFA/issues/189')

        if 'question' in results:
            prompt = '{} object: {}'.format(
                results['question'],
                ' '.join(results['objects']),
            )
            results['decoder_prompt'] = prompt
            results['question'] = prompt


@TRANSFORMS.register_module()
class RandomTranslatePad(BaseTransform):

    def __init__(self, size=640, aug_translate=False):
        self.size = size
        self.aug_translate = aug_translate

    @cache_randomness
    def rand_translate_params(self, dh, dw):
        top = np.random.randint(0, dh)
        left = np.random.randint(0, dw)
        return top, left

    def transform(self, results: dict) -> dict:
        img = results['img']
        h, w = img.shape[:-1]
        dw = self.size - w
        dh = self.size - h
        if self.aug_translate:
            top, left = self.rand_translate_params(dh, dw)
        else:
            top = round(dh / 2.0 - 0.1)
            left = round(dw / 2.0 - 0.1)

        out_img = np.zeros((self.size, self.size, 3), dtype=np.float32)
        out_img[top:top + h, left:left + w, :] = img
        results['img'] = out_img
        results['img_shape'] = (self.size, self.size)

        # translate box
        if 'gt_bboxes' in results.keys():
            for i in range(len(results['gt_bboxes'])):
                box = results['gt_bboxes'][i]
                box[0], box[2] = box[0] + left, box[2] + left
                box[1], box[3] = box[1] + top, box[3] + top
                results['gt_bboxes'][i] = box

        return results<|MERGE_RESOLUTION|>--- conflicted
+++ resolved
@@ -3,12 +3,9 @@
 import math
 import numbers
 import re
-<<<<<<< HEAD
 import string
-=======
 import traceback
 from enum import EnumMeta
->>>>>>> 034919d0
 from numbers import Number
 from typing import Dict, List, Optional, Sequence, Tuple, Union
 
