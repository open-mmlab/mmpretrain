# Copyright (c) OpenMMLab. All rights reserved.
from mmpretrain.utils.dependency import WITH_MULTIMODAL
from .base_dataset import BaseDataset
from .builder import build_dataset
from .caltech101 import Caltech101
from .cifar import CIFAR10, CIFAR100
from .cub import CUB
from .custom import CustomDataset
from .dataset_wrappers import KFoldDataset
from .dtd import DTD
from .fgvcaircraft import FGVCAircraft
from .flowers102 import Flowers102
from .food101 import Food101
from .imagenet import ImageNet, ImageNet21k
from .inshop import InShop
from .mnist import MNIST, FashionMNIST
from .multi_label import MultiLabelDataset
from .multi_task import MultiTaskDataset
from .nlvr2 import NLVR2
from .oxfordiiitpet import OxfordIIITPet
from .places205 import Places205
from .samplers import *  # noqa: F401,F403
from .stanfordcars import StanfordCars
from .sun397 import SUN397
from .transforms import *  # noqa: F401,F403
from .voc import VOC

__all__ = [
    'BaseDataset', 'CIFAR10', 'CIFAR100', 'CUB', 'Caltech101', 'CustomDataset',
    'DTD', 'FGVCAircraft', 'FashionMNIST', 'Flowers102', 'Food101', 'ImageNet',
    'ImageNet21k', 'InShop', 'KFoldDataset', 'MNIST', 'MultiLabelDataset',
    'MultiTaskDataset', 'NLVR2', 'OxfordIIITPet', 'Places205', 'SUN397',
    'StanfordCars', 'VOC', 'build_dataset'
]

if WITH_MULTIMODAL:
    from .coco_caption import COCOCaption
    from .coco_retrieval import COCORetrieval
    from .coco_vqa import COCOVQA
    from .flamingo import FlamingoEvalCOCOCaption, FlamingoEvalCOCOVQA
    from .flickr30k_caption import Flickr30kCaption
    from .flickr30k_retrieval import Flickr30kRetrieval
    from .gqa_dataset import GQA
    from .nocaps import NoCaps
    from .refcoco import RefCOCO
    from .scienceqa import ScienceQA
    from .textvqa import TextVQA
    from .visual_genome import VisualGenomeQA

    __all__.extend([
<<<<<<< HEAD
        'COCOCaption',
        'COCORetrieval',
        'COCOVQA',
        'FlamingoEvalCOCOCaption',
        'FlamingoEvalCOCOVQA',
        'Flickr30kCaption',
        'Flickr30kRetrieval',
        'RefCOCO',
        'VisualGenomeQA',
        'ScienceQA',
        'GQA',
=======
        'COCOCaption', 'COCORetrieval', 'COCOVQA', 'FlamingoEvalCOCOCaption',
        'FlamingoEvalCOCOVQA', 'RefCOCO', 'VisualGenomeQA', 'ScienceQA',
        'NoCaps'
        'GQA', 'TextVQA'
>>>>>>> dbfb84cc
    ])<|MERGE_RESOLUTION|>--- conflicted
+++ resolved
@@ -48,22 +48,7 @@
     from .visual_genome import VisualGenomeQA
 
     __all__.extend([
-<<<<<<< HEAD
-        'COCOCaption',
-        'COCORetrieval',
-        'COCOVQA',
-        'FlamingoEvalCOCOCaption',
-        'FlamingoEvalCOCOVQA',
-        'Flickr30kCaption',
-        'Flickr30kRetrieval',
-        'RefCOCO',
-        'VisualGenomeQA',
-        'ScienceQA',
-        'GQA',
-=======
         'COCOCaption', 'COCORetrieval', 'COCOVQA', 'FlamingoEvalCOCOCaption',
-        'FlamingoEvalCOCOVQA', 'RefCOCO', 'VisualGenomeQA', 'ScienceQA',
-        'NoCaps'
-        'GQA', 'TextVQA'
->>>>>>> dbfb84cc
+        'FlamingoEvalCOCOVQA', 'Flickr30kCaption', 'Flickr30kRetrieval',
+        'RefCOCO', 'VisualGenomeQA', 'ScienceQA', 'NoCaps', 'GQA', 'TextVQA'
     ])