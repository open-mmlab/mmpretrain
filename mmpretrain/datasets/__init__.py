--- conflicted
+++ resolved
@@ -39,32 +39,15 @@
     from .coco_vqa import COCOVQA
     from .flamingo import FlamingoEvalCOCOCaption, FlamingoEvalCOCOVQA
     from .gqa_dataset import GQA
-<<<<<<< HEAD
+    from .nocaps import NoCaps
     from .ocr_vqa import OCRVQA
-=======
-    from .nocaps import NoCaps
->>>>>>> dbfb84cc
     from .refcoco import RefCOCO
     from .scienceqa import ScienceQA
     from .textvqa import TextVQA
     from .visual_genome import VisualGenomeQA
 
     __all__.extend([
-<<<<<<< HEAD
-        'COCOCaption',
-        'COCORetrieval',
-        'COCOVQA',
-        'FlamingoEvalCOCOCaption',
-        'FlamingoEvalCOCOVQA',
-        'OCRVQA',
-        'RefCOCO',
-        'VisualGenomeQA',
-        'ScienceQA',
-        'GQA',
-=======
         'COCOCaption', 'COCORetrieval', 'COCOVQA', 'FlamingoEvalCOCOCaption',
-        'FlamingoEvalCOCOVQA', 'RefCOCO', 'VisualGenomeQA', 'ScienceQA',
-        'NoCaps'
-        'GQA', 'TextVQA'
->>>>>>> dbfb84cc
+        'FlamingoEvalCOCOVQA', 'OCRVQA', 'RefCOCO', 'VisualGenomeQA',
+        'ScienceQA', 'NoCaps', 'GQA', 'TextVQA'
     ])