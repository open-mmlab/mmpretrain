# Copyright (c) OpenMMLab. All rights reserved.
from mmpretrain.utils.dependency import WITH_MULTIMODAL
from .base_dataset import BaseDataset
from .builder import build_dataset
from .caltech101 import Caltech101
from .cifar import CIFAR10, CIFAR100
from .cub import CUB
from .custom import CustomDataset
from .dataset_wrappers import KFoldDataset
from .dtd import DTD
from .fgvcaircraft import FGVCAircraft
from .flowers102 import Flowers102
from .food101 import Food101
from .imagenet import ImageNet, ImageNet21k
from .inshop import InShop
from .mnist import MNIST, FashionMNIST
from .multi_label import MultiLabelDataset
from .multi_task import MultiTaskDataset
from .nlvr2 import NLVR2
from .oxfordiiitpet import OxfordIIITPet
from .places205 import Places205
from .samplers import *  # noqa: F401,F403
from .stanfordcars import StanfordCars
from .sun397 import SUN397
from .transforms import *  # noqa: F401,F403
from .voc import VOC

__all__ = [
    'BaseDataset', 'CIFAR10', 'CIFAR100', 'CUB', 'Caltech101', 'CustomDataset',
    'DTD', 'FGVCAircraft', 'FashionMNIST', 'Flowers102', 'Food101', 'ImageNet',
    'ImageNet21k', 'InShop', 'KFoldDataset', 'MNIST', 'MultiLabelDataset',
    'MultiTaskDataset', 'NLVR2', 'OxfordIIITPet', 'Places205', 'SUN397',
    'StanfordCars', 'VOC', 'build_dataset'
]

if WITH_MULTIMODAL:
    from .coco_caption import COCOCaption
    from .coco_retrieval import COCORetrieval
    from .coco_vqa import COCOVQA
    from .flamingo import FlamingoEvalCOCOCaption, FlamingoEvalCOCOVQA
    from .gqa_dataset import GQA
    from .nocaps import NoCaps
    from .ocr_vqa import OCRVQA
    from .refcoco import RefCOCO
    from .scienceqa import ScienceQA
    from .textvqa import TextVQA
    from .visual_genome import VisualGenomeQA
<<<<<<< HEAD
    from .vizwiz import VizWiz

    __all__.extend([
        'COCOCaption', 'COCORetrieval', 'COCOVQA', 'FlamingoEvalCOCOCaption',
        'FlamingoEvalCOCOVQA', 'RefCOCO', 'VisualGenomeQA', 'ScienceQA',
        'NoCaps', 'GQA', 'TextVQA', 'VizWiz'
=======
    from .vsr import VSR

    __all__.extend([
        'COCOCaption', 'COCORetrieval', 'COCOVQA', 'FlamingoEvalCOCOCaption',
        'FlamingoEvalCOCOVQA', 'OCRVQA', 'RefCOCO', 'VisualGenomeQA',
        'ScienceQA', 'NoCaps', 'GQA', 'TextVQA', 'VSR'
>>>>>>> 7581b762
    ])<|MERGE_RESOLUTION|>--- conflicted
+++ resolved
@@ -45,19 +45,11 @@
     from .scienceqa import ScienceQA
     from .textvqa import TextVQA
     from .visual_genome import VisualGenomeQA
-<<<<<<< HEAD
+    from .vsr import VSR
     from .vizwiz import VizWiz
 
     __all__.extend([
         'COCOCaption', 'COCORetrieval', 'COCOVQA', 'FlamingoEvalCOCOCaption',
-        'FlamingoEvalCOCOVQA', 'RefCOCO', 'VisualGenomeQA', 'ScienceQA',
-        'NoCaps', 'GQA', 'TextVQA', 'VizWiz'
-=======
-    from .vsr import VSR
-
-    __all__.extend([
-        'COCOCaption', 'COCORetrieval', 'COCOVQA', 'FlamingoEvalCOCOCaption',
         'FlamingoEvalCOCOVQA', 'OCRVQA', 'RefCOCO', 'VisualGenomeQA',
-        'ScienceQA', 'NoCaps', 'GQA', 'TextVQA', 'VSR'
->>>>>>> 7581b762
+        'ScienceQA', 'NoCaps', 'GQA', 'TextVQA', 'VSR', 'VizWiz'
     ])