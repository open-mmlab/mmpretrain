--- conflicted
+++ resolved
@@ -63,16 +63,14 @@
 
 *The "rsb" means using the training settings from [ResNet strikes back: An improved training procedure in timm](https://arxiv.org/abs/2110.00476).*
 
-<<<<<<< HEAD
+*Models with \* are converted from the [official repo](https://github.com/pytorch/vision). The config files of these models are only for validation. We don't ensure these config files' training accuracy and welcome you to contribute your reproduction results.*
+
 ### CUB-200-2011
 
 |         Model         |   Pretrain   |  resolution  |  Params(M) | Flops(G) | Top-1 (%) |  Config | Download |
 |:---------------------:|:------------:|:---------:|:---------:|:--------:|:---------:|:---------:|:---------:|
 |    ResNet-50          | [ImageNet-21k-mill](https://download.openmmlab.com/mmclassification/v0/resnet/resnet50_mill_3rdparty_in21k_20220307-bdb3a68b.pth)  | 448x448 |   11.69   |   1.82   |   88.45   |  [config](https://github.com/open-mmlab/mmclassification/blob/master/configs/resnet/resnet50_8xb8_cub.py) | [model](https://download.openmmlab.com/mmclassification/v0/resnet/resnet50_8xb8_cub_20220307-57840e60.pth) &#124; [log](https://download.openmmlab.com/mmclassification/v0/resnet/resnet50_8xb8_cub_20220307-57840e60.log.json) |
 
-=======
-*Models with \* are converted from the [official repo](https://github.com/pytorch/vision). The config files of these models are only for validation. We don't ensure these config files' training accuracy and welcome you to contribute your reproduction results.*
->>>>>>> c1534f91
 
 ## Citation
 
