# BLIP

> [BLIP: Bootstrapping Language-Image Pre-training for Unified Vision-Language Understanding and Generation](https://arxiv.org/abs/2201.12086)

<!-- [ALGORITHM] -->

## Abstract

Vision-Language Pre-training (VLP) has advanced the performance for many vision-language tasks. However, most existing pre-trained models only excel in either understanding-based tasks or generation-based tasks. Furthermore, performance improvement has been largely achieved by scaling up the dataset with noisy image-text pairs collected from the web, which is a suboptimal source of supervision. In this paper, we propose BLIP, a new VLP framework which transfers flexibly to both vision-language understanding and generation tasks. BLIP effectively utilizes the noisy web data by bootstrapping the captions, where a captioner generates synthetic captions and a filter removes the noisy ones. We achieve state-of-the-art results on a wide range of vision-language tasks, such as image-text retrieval (+2.7% in average recall@1), image captioning (+2.8% in CIDEr), and VQA (+1.6% in VQA score). BLIP also demonstrates strong generalization ability when directly transferred to video-language tasks in a zero-shot manner.

<div align=center>
<img src="https://user-images.githubusercontent.com/26739999/236374275-94d2f94b-d9a7-4f12-b694-f15a2be00be6.png" width="90%"/>
</div>

## How to use it?

<!-- [TABS-BEGIN] -->

**Use the model**

```python
from mmpretrain import inference_model

result = inference_model('blip-base_3rdparty_caption', 'demo/cat-dog.png')
print(result)
# {'pred_caption': 'a puppy and a cat sitting on a blanket'}
```

**Test Command**

Prepare your dataset according to the [docs](https://mmpretrain.readthedocs.io/en/latest/user_guides/dataset_prepare.html#prepare-dataset).

Test:

```shell
python tools/test.py configs/blip/blip-base_8xb32_caption.py https://download.openmmlab.com/mmclassification/v1/blip/blip-base_3rdparty_coco-caption_20230419-a5b71af3.pth
```

<!-- [TABS-END] -->

## Models and results

### Image Caption on COCO

| Model                          | Params (M) | BLEU-4 | CIDER  |                 Config                 |                                                    Download                                                    |
| :----------------------------- | :--------: | :----: | :----: | :------------------------------------: | :------------------------------------------------------------------------------------------------------------: |
| `blip-base_3rdparty_caption`\* |   223.97   | 40.12  | 132.82 | [config](./blip-base_8xb32_caption.py) | [model](https://download.openmmlab.com/mmclassification/v1/blip/blip-base_3rdparty_coco-caption_20230419-a5b71af3.pth) |

### Image Caption on NoCaps

| Model                          | Params (M) | SPICE | CIDER  |                Config                 |                                                     Download                                                     |
| :----------------------------- | :--------: | :---: | :----: | :-----------------------------------: | :--------------------------------------------------------------------------------------------------------------: |
| `blip-base_3rdparty_caption`\* |   223.97   | 14.69 | 109.12 | [config](./blip-base_8xb32_nocaps.py) | [model](https://download.openmmlab.com/mmclassification/v1/blip/blip-base_3rdparty_coco-caption_20230419-a5b71af3.pth) |

### Visual Grounding on RefCOCO

| Model                     | Params (M) | Accuracy (testA) | Accuracy (testB) |                Config                |                                             Download                                              |
| :------------------------ | :--------: | :--------------: | :--------------: | :----------------------------------: | :-----------------------------------------------------------------------------------------------: |
| `blip-base_8xb16_refcoco` |   498.49   |      86.14       |      77.33       | [config](blip-base_8xb16_refcoco.py) | [model](https://download.openmmlab.com/mmclassification/v1/blip/blip-base_8xb16_refcoco_20230508-d2d10f4c.pth) \| [log](https://download.openmmlab.com/mmclassification/v1/blip/blip-base_8xb16_refcoco_20230508-d2d10f4c.json) |

### Visual Question Answering on VQAv2

| Model                      | Params (M) | Accuracy |               Config               |                                                       Download                                                        |
| :------------------------- | :--------: | :------: | :--------------------------------: | :-------------------------------------------------------------------------------------------------------------------: |
| `blip-base_3rdparty_vqa`\* |   361.48   |  78.20   | [config](./blip-base_8xb32_vqa.py) | [model](https://download.openmmlab.com/mmclassification/v1/blip/blip-base_3rdparty-capflit_vqa_20230505-81488941.pth) |

### Visual Question Answering on OK-VQA

<<<<<<< HEAD
| Model                      | Params (M) | Accuracy |                Config                 |                                                       Download                                                        |
| :------------------------- | :--------: | :------: | :-----------------------------------: | :-------------------------------------------------------------------------------------------------------------------: |
| `blip-base_3rdparty_vqa`\* |   361.48   |  28.30#  | [config](./blip-base_8xb32_ocrvqa.py) | [model](https://download.openmmlab.com/mmclassification/v1/blip/blip-base_3rdparty-capflit_vqa_20230505-81488941.pth) |
=======
| Model                      | Params (M) | Accuracy |                Config                |                                                       Download                                                        |
| :------------------------- | :--------: | :------: | :----------------------------------: | :-------------------------------------------------------------------------------------------------------------------: |
| `blip-base_3rdparty_vqa`\* |   361.48   |  40.59#  | [config](./blip-base_8xb32_okvqa.py) | [model](https://download.openmmlab.com/mmclassification/v1/blip/blip-base_3rdparty-capflit_vqa_20230505-81488941.pth) |
>>>>>>> dbfb84cc

### Image-To-Text Retrieval on COCO

| Model                            | Params (M) | Recall@1 | Recall@5 |                  Config                  |                                                Download                                                |
| :------------------------------- | :--------: | :------: | :------: | :--------------------------------------: | :----------------------------------------------------------------------------------------------------: |
| `blip-base_3rdparty_retrieval`\* |   447.49   |  82.52   |  95.34   | [config](./blip-base_8xb32_retrieval.py) | [model](https://download.openmmlab.com/mmclassification/v1/blip/blip-base_3rdparty_coco-retrieval_20230419-a1804d2c.pth) |

### Text-To-Image Retrieval on COCO

| Model                            | Params (M) | Recall@1 | Recall@5 |                  Config                  |                                                Download                                                |
| :------------------------------- | :--------: | :------: | :------: | :--------------------------------------: | :----------------------------------------------------------------------------------------------------: |
| `blip-base_3rdparty_retrieval`\* |   447.49   |  64.82   |  86.28   | [config](./blip-base_8xb32_retrieval.py) | [model](https://download.openmmlab.com/mmclassification/v1/blip/blip-base_3rdparty_coco-retrieval_20230419-a1804d2c.pth) |

### NLVR on NLVR2

| Model                       | Params (M) | Top-1 (%) |               Config                |                                                    Download                                                    |
| :-------------------------- | :--------: | :-------: | :---------------------------------: | :------------------------------------------------------------------------------------------------------------: |
| `blip-base_3rdparty_nlvr`\* |   259.37   |   82.33   | [config](./blip-base_8xb32_nlvr.py) | [model](https://download.openmmlab.com/mmclassification/v1/blip/blip-base_3rdparty_nlvr_20230427-3b14d33f.pth) |

*Models with * are converted from the [official repo](https://github.com/salesforce/LAVIS). The config files of these models are only for inference. We haven't reprodcue the training results.*

*Results with # denote zero-shot evaluation. The corresponding model hasn't been finetuned on that dataset.*

## Citation

```bibtex
@inproceedings{li2022blip,
      title={BLIP: Bootstrapping Language-Image Pre-training for Unified Vision-Language Understanding and Generation},
      author={Junnan Li and Dongxu Li and Caiming Xiong and Steven Hoi},
      year={2022},
      booktitle={ICML},
}
```<|MERGE_RESOLUTION|>--- conflicted
+++ resolved
@@ -66,15 +66,15 @@
 
 ### Visual Question Answering on OK-VQA
 
-<<<<<<< HEAD
+| Model                      | Params (M) | Accuracy |                Config                |                                                       Download                                                        |
+| :------------------------- | :--------: | :------: | :----------------------------------: | :-------------------------------------------------------------------------------------------------------------------: |
+| `blip-base_3rdparty_vqa`\* |   361.48   |  40.59#  | [config](./blip-base_8xb32_okvqa.py) | [model](https://download.openmmlab.com/mmclassification/v1/blip/blip-base_3rdparty-capflit_vqa_20230505-81488941.pth) |
+
+### Visual Question Answering on OCR-VQA
+
 | Model                      | Params (M) | Accuracy |                Config                 |                                                       Download                                                        |
 | :------------------------- | :--------: | :------: | :-----------------------------------: | :-------------------------------------------------------------------------------------------------------------------: |
 | `blip-base_3rdparty_vqa`\* |   361.48   |  28.30#  | [config](./blip-base_8xb32_ocrvqa.py) | [model](https://download.openmmlab.com/mmclassification/v1/blip/blip-base_3rdparty-capflit_vqa_20230505-81488941.pth) |
-=======
-| Model                      | Params (M) | Accuracy |                Config                |                                                       Download                                                        |
-| :------------------------- | :--------: | :------: | :----------------------------------: | :-------------------------------------------------------------------------------------------------------------------: |
-| `blip-base_3rdparty_vqa`\* |   361.48   |  40.59#  | [config](./blip-base_8xb32_okvqa.py) | [model](https://download.openmmlab.com/mmclassification/v1/blip/blip-base_3rdparty-capflit_vqa_20230505-81488941.pth) |
->>>>>>> dbfb84cc
 
 ### Image-To-Text Retrieval on COCO
 
