--- conflicted
+++ resolved
@@ -41,11 +41,7 @@
         Task: Image Classification
     Weights: https://download.openmmlab.com/mmclassification/v0/convnext/convnext-tiny_32xb128-noema_in1k_20221208-5d4509c7.pth
     Config: configs/convnext/convnext-tiny_32xb128_in1k.py
-<<<<<<< HEAD
-    Converted From:
-      Weights: https://dl.fbaipublicfiles.com/convnext/convnext_tiny_1k_224.pth
-      Code: https://github.com/facebookresearch/ConvNeXt
-  - Name: convnext-tiny_in21k-pre_3rdparty_32xb128_in1k
+  - Name: convnext-tiny_in21k-pre_3rdparty_in1k
     Metadata:
       Training Data:
         - ImageNet-21k
@@ -59,12 +55,12 @@
           Top 1 Accuracy: 82.90
           Top 5 Accuracy: 96.62
         Task: Image Classification
-    Weights:
+    Weights: https://download.openmmlab.com/mmclassification/v0/convnext/TODO
     Config: configs/convnext/convnext-tiny_32xb128_in1k.py
     Converted From:
       Weights: https://dl.fbaipublicfiles.com/convnext/convnext_tiny_22k_1k_224.pth
       Code: https://github.com/facebookresearch/ConvNeXt
-  - Name: convnext-tiny_in21k-pre_3rdparty_32xb128_in1k-384px
+  - Name: convnext-tiny_in21k-pre_3rdparty_in1k-384px
     Metadata:
       Training Data:
         - ImageNet-21k
@@ -78,15 +74,12 @@
           Top 1 Accuracy: 84.11
           Top 5 Accuracy: 97.14
         Task: Image Classification
-    Weights:
+    Weights: https://download.openmmlab.com/mmclassification/v0/convnext/TODO
     Config: configs/convnext/convnext-tiny_32xb128_in1k-384px.py
     Converted From:
       Weights: https://dl.fbaipublicfiles.com/convnext/convnext_tiny_22k_1k_384.pth
       Code: https://github.com/facebookresearch/ConvNeXt
-  - Name: convnext-small_3rdparty_32xb128_in1k
-=======
   - Name: convnext-small_32xb128_in1k
->>>>>>> 3006fa26
     Metadata:
       Training Data: ImageNet-1k
       FLOPs: 8687008512
@@ -114,45 +107,53 @@
         Task: Image Classification
     Weights: https://download.openmmlab.com/mmclassification/v0/convnext/convnext-small_32xb128-noema_in1k_20221208-4a618995.pth
     Config: configs/convnext/convnext-small_32xb128_in1k.py
-<<<<<<< HEAD
-    Converted From:
-      Weights: https://dl.fbaipublicfiles.com/convnext/convnext_small_1k_224.pth
-      Code: https://github.com/facebookresearch/ConvNeXt
-  - Name: convnext-small_in21k-pre_3rdparty_32xb128_in1k
+  - Name: convnext-small_in21k-pre_3rdparty_in1k
     Metadata:
       Training Data:
         - ImageNet-21k
         - ImageNet-1k
       FLOPs: 8687008512
       Parameters: 50223688
-=======
-  - Name: convnext-base_32xb128_in1k
-    Metadata:
-      Training Data: ImageNet-1k
-      FLOPs: 15359124480
-      Parameters: 88591464
->>>>>>> 3006fa26
-    In Collection: ConvNeXt
-    Results:
-      - Dataset: ImageNet-1k
-        Metrics:
-<<<<<<< HEAD
+    In Collection: ConvNeXt
+    Results:
+      - Dataset: ImageNet-1k
+        Metrics:
           Top 1 Accuracy: 84.59
           Top 5 Accuracy: 97.41
         Task: Image Classification
-    Weights:
+    Weights: https://download.openmmlab.com/mmclassification/v0/convnext/TODO
     Config: configs/convnext/convnext-small_32xb128_in1k.py
     Converted From:
       Weights: https://dl.fbaipublicfiles.com/convnext/convnext_small_22k_1k_224.pth
       Code: https://github.com/facebookresearch/ConvNeXt
-  - Name: convnext-small_in21k-pre_3rdparty_32xb128_in1k-384px
+  - Name: convnext-small_in21k-pre_3rdparty_in1k-384px
     Metadata:
       Training Data:
         - ImageNet-21k
         - ImageNet-1k
       FLOPs: 25580818176
       Parameters: 50223688
-=======
+    In Collection: ConvNeXt
+    Results:
+      - Dataset: ImageNet-1k
+        Metrics:
+          Top 1 Accuracy: 85.75
+          Top 5 Accuracy: 97.88
+        Task: Image Classification
+    Weights: https://download.openmmlab.com/mmclassification/v0/convnext/TODO
+    Config: configs/convnext/convnext-small_32xb128_in1k-384px.py
+    Converted From:
+      Weights: https://dl.fbaipublicfiles.com/convnext/convnext_small_22k_1k_384.pth
+      Code: https://github.com/facebookresearch/ConvNeXt
+  - Name: convnext-base_32xb128_in1k
+    Metadata:
+      Training Data: ImageNet-1k
+      FLOPs: 15359124480
+      Parameters: 88591464
+    In Collection: ConvNeXt
+    Results:
+      - Dataset: ImageNet-1k
+        Metrics:
           Top 1 Accuracy: 83.66
           Top 5 Accuracy: 96.74
         Task: Image Classification
@@ -163,29 +164,16 @@
       Training Data: ImageNet-1k
       FLOPs: 15359124480
       Parameters: 88591464
->>>>>>> 3006fa26
-    In Collection: ConvNeXt
-    Results:
-      - Dataset: ImageNet-1k
-        Metrics:
-<<<<<<< HEAD
-          Top 1 Accuracy: 85.75
-          Top 5 Accuracy: 97.88
-        Task: Image Classification
-    Weights:
-    Config: configs/convnext/convnext-small_32xb128_in1k-384px.py
-    Converted From:
-      Weights: https://dl.fbaipublicfiles.com/convnext/convnext_small_22k_1k_384.pth
-      Code: https://github.com/facebookresearch/ConvNeXt
-  - Name: convnext-base_3rdparty_32xb128_in1k
-=======
+    In Collection: ConvNeXt
+    Results:
+      - Dataset: ImageNet-1k
+        Metrics:
           Top 1 Accuracy: 83.64
           Top 5 Accuracy: 96.61
         Task: Image Classification
     Weights: https://download.openmmlab.com/mmclassification/v0/convnext/convnext-base_32xb128-noema_in1k_20221208-f8182678.pth
     Config: configs/convnext/convnext-base_32xb128_in1k.py
   - Name: convnext-base_3rdparty_in1k
->>>>>>> 3006fa26
     Metadata:
       Training Data: ImageNet-1k
       FLOPs: 15359124480
@@ -219,7 +207,7 @@
     Converted From:
       Weights: https://dl.fbaipublicfiles.com/convnext/convnext_base_1k_224.pth
       Code: https://github.com/facebookresearch/ConvNeXt
-  - Name: convnext-base_3rdparty_32xb128_in1k-384px
+  - Name: convnext-base_3rdparty_in1k-384px
     Metadata:
       Training Data: ImageNet-1k
       FLOPs: 45205885952
@@ -231,7 +219,7 @@
           Top 1 Accuracy: 85.10
           Top 5 Accuracy: 97.34
         Task: Image Classification
-    Weights:
+    Weights: https://download.openmmlab.com/mmclassification/v0/convnext/TODO
     Config: configs/convnext/convnext-base_32xb128_in1k-384px.py
     Converted From:
       Weights: https://dl.fbaipublicfiles.com/convnext/convnext_base_1k_384.pth
@@ -267,8 +255,7 @@
     Converted From:
       Weights: https://dl.fbaipublicfiles.com/convnext/convnext_base_22k_1k_224.pth
       Code: https://github.com/facebookresearch/ConvNeXt
-<<<<<<< HEAD
-  - Name: convnext-base_in21k-pre-3rdparty_32xb128_in1k-384px
+  - Name: convnext-base_in21k-pre-3rdparty_in1k-384px
     Metadata:
       Training Data:
         - ImageNet-21k
@@ -282,15 +269,12 @@
           Top 1 Accuracy: 86.82
           Top 5 Accuracy: 98.25
         Task: Image Classification
-    Weights:
+    Weights: https://download.openmmlab.com/mmclassification/v0/convnext/TODO
     Config: configs/convnext/convnext-base_32xb128_in1k-384px.py
     Converted From:
       Weights: https://dl.fbaipublicfiles.com/convnext/convnext_base_22k_1k_384.pth
       Code: https://github.com/facebookresearch/ConvNeXt
-  - Name: convnext-large_3rdparty_64xb64_in1k
-=======
   - Name: convnext-large_3rdparty_in1k
->>>>>>> 3006fa26
     Metadata:
       Training Data: ImageNet-1k
       FLOPs: 34368026112
@@ -307,7 +291,7 @@
     Converted From:
       Weights: https://dl.fbaipublicfiles.com/convnext/convnext_large_1k_224_ema.pth
       Code: https://github.com/facebookresearch/ConvNeXt
-  - Name: convnext-large_3rdparty_64xb64_in1k-384px
+  - Name: convnext-large_3rdparty_in1k-384px
     Metadata:
       Training Data: ImageNet-1k
       FLOPs: 101103214080
@@ -319,7 +303,7 @@
           Top 1 Accuracy: 85.50
           Top 5 Accuracy: 97.59
         Task: Image Classification
-    Weights:
+    Weights: https://download.openmmlab.com/mmclassification/v0/convnext/TODO
     Config: configs/convnext/convnext-large_64xb64_in1k-384px.py
     Converted From:
       Weights: https://dl.fbaipublicfiles.com/convnext/convnext_large_1k_384.pth
@@ -355,7 +339,7 @@
     Converted From:
       Weights: https://dl.fbaipublicfiles.com/convnext/convnext_large_22k_1k_224.pth
       Code: https://github.com/facebookresearch/ConvNeXt
-  - Name: convnext-large_in21k-pre-3rdparty_64xb64_in1k-384px
+  - Name: convnext-large_in21k-pre-3rdparty_in1k-384px
     Metadata:
       Training Data:
         - ImageNet-21k
@@ -369,7 +353,7 @@
           Top 1 Accuracy: 87.46
           Top 5 Accuracy: 98.37
         Task: Image Classification
-    Weights:
+    Weights: https://download.openmmlab.com/mmclassification/v0/convnext/TODO
     Config: configs/convnext/convnext-large_64xb64_in1k-384px.py
     Converted From:
       Weights: https://dl.fbaipublicfiles.com/convnext/convnext_large_22k_1k_384.pth
@@ -405,7 +389,7 @@
     Converted From:
       Weights: https://dl.fbaipublicfiles.com/convnext/convnext_xlarge_22k_1k_224_ema.pth
       Code: https://github.com/facebookresearch/ConvNeXt
-  - Name: convnext-xlarge_in21k-pre-3rdparty_64xb64_in1k-384px
+  - Name: convnext-xlarge_in21k-pre-3rdparty_in1k-384px
     Metadata:
       Training Data:
         - ImageNet-21k
@@ -419,7 +403,7 @@
           Top 1 Accuracy: 87.76
           Top 5 Accuracy: 98.55
         Task: Image Classification
-    Weights:
+    Weights: https://download.openmmlab.com/mmclassification/v0/convnext/TODO
     Config: configs/convnext/convnext-xlarge_64xb64_in1k-384px.py
     Converted From:
       Weights: https://dl.fbaipublicfiles.com/convnext/convnext_xlarge_22k_1k_384_ema.pth
