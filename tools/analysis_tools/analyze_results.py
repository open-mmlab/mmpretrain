--- conflicted
+++ resolved
@@ -53,7 +53,6 @@
 
     # save imgs
     for result in results:
-<<<<<<< HEAD
         data_sample = ClsDataSample()\
             .set_gt_label(result['gt_label'])\
             .set_pred_label(result['pred_label'])\
@@ -74,14 +73,6 @@
         for k, v in result.items():
             if isinstance(v, torch.Tensor):
                 result[k] = v.tolist()
-=======
-        data_sample = ClsDataSample().set_gt_label(
-            result['gt_label']).set_pred_label(
-                result['pred_label']).set_pred_score(
-                    torch.Tensor(result['pred_scores']))
-        img = mmcv.imread(result['img_path'], channel_order='rgb')
-        vis.add_datasample(result['filename'], img, data_sample)
->>>>>>> aefef098
 
     mmengine.dump(results, osp.join(full_dir, folder_name + '.json'))
 
@@ -103,22 +94,12 @@
     outputs_list = list()
     for i in range(len(outputs)):
         output = dict()
-<<<<<<< HEAD
         output['sample_idx'] = outputs[i]['sample_idx']
         output['gt_label'] = outputs[i]['gt_label']['label']
         output['pred_score'] = float(torch.max(
             outputs[i]['pred_label']['score']).item())
         output['pred_scores'] = outputs[i]['pred_label']['score']
         output['pred_label'] = outputs[i]['pred_label']['label']
-=======
-        output['img_path'] = outputs[i]['img_path']
-        output['filename'] = Path(outputs[i]['img_path']).name
-        output['gt_label'] = int(outputs[i]['gt_label']['label'][0])
-        output['pred_score'] = float(
-            torch.max(outputs[i]['pred_label']['score']).item())
-        output['pred_scores'] = outputs[i]['pred_label']['score'].tolist()
-        output['pred_label'] = int(outputs[i]['pred_label']['label'][0])
->>>>>>> aefef098
         outputs_list.append(output)
 
     # sort result
