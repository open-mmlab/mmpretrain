# Adapted from https://github.com/facebookresearch/pycls/blob/f8cd962737e33ce9e19b3083a33551da95c2d9c0/pycls/core/net.py  # noqa: E501
# Original licence: Copyright (c) 2019 Facebook, Inc under the Apache License 2.0  # noqa: E501

import logging
import time
import itertools

import mmcv
import torch
from mmcv.parallel import MMDistributedDataParallel
from mmcv.runner import Hook, get_dist_info
from mmcv.utils import print_log
from torch.nn.parallel import DataParallel, DistributedDataParallel
from torch.utils.data import DataLoader


def is_parallel_module(module):
    """Check if a module is a parallel module.

    The following 3 modules (and their subclasses) are regarded as parallel
    modules: DataParallel, DistributedDataParallel,
    MMDistributedDataParallel (the deprecated version).
    Args:
        module (nn.Module): The module to be checked.
    Returns:
        bool: True if the input module is a parallel module.
    """
    parallels = (DataParallel, DistributedDataParallel,
                 MMDistributedDataParallel)
    if isinstance(module, parallels):
        return True
    else:
        return False


def scaled_all_reduce(tensors, NUM_GPUS):
    """Performs the scaled all_reduce operation on the provided tensors.

    The input tensors are modified in-place. Currently supports only the sum
    reduction operator. The reduced values are scaled by the inverse size of
    the process group .
    """
    # There is no need for reduction in the single-proc case
    if NUM_GPUS == 1:
        return tensors
    # Queue the reductions
    reductions = []
    for tensor in tensors:
        reduction = torch.distributed.all_reduce(tensor, async_op=True)
        reductions.append(reduction)
    # Wait for reductions to finish
    for reduction in reductions:
        reduction.wait()
    # Scale the results
    for tensor in tensors:
        tensor.mul_(1.0 / NUM_GPUS)
    return tensors


@torch.no_grad()
def update_bn_stats(model,
<<<<<<< HEAD
                    loaders,
                    NUM_GPUS,
=======
                    loaders,    
>>>>>>> 6034aea6
                    NUM_SAMPLES_PRECISE=8192,
                    logger=None):
    """Computes precise BN stats on training data.

    the actual num_items is :
      int(NUM_SAMPLES_PRECISE / batch_size / NUM_GPUS) * batch_size * NUM_GPUS

    Attributes:
        model (): A pytorch NN model.
        loaders (List[DataLoader]): A List of PyTorch dataloader.
        num_items (int): Number of iterations to update the bn stats.
            Default: 8192.
        logger : the logger.
    """

    if is_parallel_module(model):
        parallel_module = model
        model = model.module
    else:
        parallel_module = model
    # get dist info
    rank, world_size = get_dist_info()
    NUM_GPUS = world_size
    # Compute the number of minibatches to use
    num_iter = int(NUM_SAMPLES_PRECISE / (loaders[0].batch_size * NUM_GPUS) )
    num_iter = min(num_iter, sum([len(loader) for loader in loaders]))
    # Retrieve the BN layers
    bn_layers = [
        m for m in model.modules() if isinstance(m, torch.nn.BatchNorm2d)
    ]

    if len(bn_layers) == 0:
        print_log('No BN found in model', logger=logger, level=logging.WARNING)
        return
    print_log(f'{len(bn_layers)} BN found, run {num_iter} iters...', logger=logger)

    # Initialize BN stats storage for computing
    # mean(mean(batch)) and mean(var(batch))
    running_means = [torch.zeros_like(bn.running_mean) for bn in bn_layers]
    running_vars = [torch.zeros_like(bn.running_var) for bn in bn_layers]
    # Remember momentum values
    momentums = [bn.momentum for bn in bn_layers]
    # Set momentum to 1.0 to compute BN stats that reflect the current batch
    for bn in bn_layers:
        bn.momentum = 1.0
    # Average the BN stats for each BN layer over the batches
    if rank == 0:
        prog_bar = mmcv.ProgressBar(num_iter)
        
    count = 0
    finish = False
    for loader in loaders:
        for data in loader:
            parallel_module(**data)
            for i, bn in enumerate(bn_layers):
                running_means[i] += bn.running_mean / num_iter
                running_vars[i] += bn.running_var / num_iter
            count += 1
            if count >= num_iter:
                finish = True
                break

            if rank == 0:
                prog_bar.update()
        if finish:
            break

    # Sync BN stats across GPUs (no reduction if 1 GPU used)
    running_means = scaled_all_reduce(running_means, NUM_GPUS)
    running_vars = scaled_all_reduce(running_vars, NUM_GPUS)
    # Set BN stats and restore original momentum values
    for i, bn in enumerate(bn_layers):
        bn.running_mean = running_means[i]
        bn.running_var = running_vars[i]
        bn.momentum = momentums[i]


class PreciseBNHook(Hook):
    """Precise BN hook.

    Attributes:
        dataloaders (DataLoader): A List of PyTorch dataloader.
        num_items (int): Number of iterations to update the bn stats.
            Default: 8192.
        interval (int): Perform precise bn interval (by epochs). Default: 1.
    """

<<<<<<< HEAD
    def __init__(self, dataloaders, num_gpus, num_items=8192, interval=1):
        assert len(dataloaders) >= 0, 'dataloaders is empty...'
=======
    def __init__(self, dataloaders, num_items=8192, interval=1):
        assert len(dataloaders) >= 0, "dataloaders is empty..."
>>>>>>> 6034aea6
        if not isinstance(dataloaders, list):
            raise TypeError('dataloaders must be a List ,but got',
                            f' {type(dataloaders)}')
        if not isinstance(dataloaders[0], DataLoader):
<<<<<<< HEAD
            raise TypeError(
                'dataloaders must be a Pytorch Dataloader ,but got',
                f' {type(dataloaders)}')
=======
            raise TypeError('dataloaders must be a list of Pytorch Dataloaders ,but got', 
                            f' {type(dataloaders[0])}')
>>>>>>> 6034aea6
        self.dataloaders = dataloaders
        self.interval = interval
        self.num_items = num_items

    def after_train_epoch(self, runner):
        if self.every_n_epochs(runner, self.interval):
            # sleep to avoid possible deadlock
            time.sleep(1.)
            print_log(
                f'Running Precise BN for {self.num_items} items...',
                logger=runner.logger)
            update_bn_stats(
                runner.model,
                self.dataloaders,
                self.num_items,
                logger=runner.logger)
            print_log(
                'Finish Precise BN, BN stats updated..', logger=runner.logger)
            # sleep to avoid possible deadlock
            time.sleep(1.)<|MERGE_RESOLUTION|>--- conflicted
+++ resolved
@@ -3,7 +3,6 @@
 
 import logging
 import time
-import itertools
 
 import mmcv
 import torch
@@ -58,15 +57,7 @@
 
 
 @torch.no_grad()
-def update_bn_stats(model,
-<<<<<<< HEAD
-                    loaders,
-                    NUM_GPUS,
-=======
-                    loaders,    
->>>>>>> 6034aea6
-                    NUM_SAMPLES_PRECISE=8192,
-                    logger=None):
+def update_bn_stats(model, loaders, NUM_SAMPLES_PRECISE=8192, logger=None):
     """Computes precise BN stats on training data.
 
     the actual num_items is :
@@ -89,7 +80,7 @@
     rank, world_size = get_dist_info()
     NUM_GPUS = world_size
     # Compute the number of minibatches to use
-    num_iter = int(NUM_SAMPLES_PRECISE / (loaders[0].batch_size * NUM_GPUS) )
+    num_iter = int(NUM_SAMPLES_PRECISE / (loaders[0].batch_size * NUM_GPUS))
     num_iter = min(num_iter, sum([len(loader) for loader in loaders]))
     # Retrieve the BN layers
     bn_layers = [
@@ -99,7 +90,8 @@
     if len(bn_layers) == 0:
         print_log('No BN found in model', logger=logger, level=logging.WARNING)
         return
-    print_log(f'{len(bn_layers)} BN found, run {num_iter} iters...', logger=logger)
+    print_log(
+        f'{len(bn_layers)} BN found, run {num_iter} iters...', logger=logger)
 
     # Initialize BN stats storage for computing
     # mean(mean(batch)) and mean(var(batch))
@@ -113,7 +105,7 @@
     # Average the BN stats for each BN layer over the batches
     if rank == 0:
         prog_bar = mmcv.ProgressBar(num_iter)
-        
+
     count = 0
     finish = False
     for loader in loaders:
@@ -152,25 +144,15 @@
         interval (int): Perform precise bn interval (by epochs). Default: 1.
     """
 
-<<<<<<< HEAD
-    def __init__(self, dataloaders, num_gpus, num_items=8192, interval=1):
+    def __init__(self, dataloaders, num_items=8192, interval=1):
         assert len(dataloaders) >= 0, 'dataloaders is empty...'
-=======
-    def __init__(self, dataloaders, num_items=8192, interval=1):
-        assert len(dataloaders) >= 0, "dataloaders is empty..."
->>>>>>> 6034aea6
         if not isinstance(dataloaders, list):
             raise TypeError('dataloaders must be a List ,but got',
                             f' {type(dataloaders)}')
         if not isinstance(dataloaders[0], DataLoader):
-<<<<<<< HEAD
             raise TypeError(
-                'dataloaders must be a Pytorch Dataloader ,but got',
-                f' {type(dataloaders)}')
-=======
-            raise TypeError('dataloaders must be a list of Pytorch Dataloaders ,but got', 
-                            f' {type(dataloaders[0])}')
->>>>>>> 6034aea6
+                'dataloaders must be a list of Pytorch Dataloaders ,but got',
+                f' {type(dataloaders[0])}')
         self.dataloaders = dataloaders
         self.interval = interval
         self.num_items = num_items
