--- conflicted
+++ resolved
@@ -1,9 +1,5 @@
 # Copyright (c) OpenMMLab. All rights reserved.
 from .class_num_check_hook import ClassNumCheckHook
-<<<<<<< HEAD
-from .precise_bn import PreciseBNHook
-=======
 from .precise_bn_hook import PreciseBNHook
->>>>>>> d1d9ebfc
 
 __all__ = ['ClassNumCheckHook', 'PreciseBNHook']