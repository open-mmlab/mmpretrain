# Copyright (c) OpenMMLab. All rights reserved.
from .class_num_check_hook import ClassNumCheckHook
<<<<<<< HEAD
from .lr_updater import CosineAnnealingCooldownLrUpdaterHook

__all__ = ['ClassNumCheckHook', 'CosineAnnealingCooldownLrUpdaterHook']
=======
from .precise_bn_hook import PreciseBNHook

__all__ = ['ClassNumCheckHook', 'PreciseBNHook']
>>>>>>> d1d9ebfc
<|MERGE_RESOLUTION|>--- conflicted
+++ resolved
@@ -1,11 +1,9 @@
 # Copyright (c) OpenMMLab. All rights reserved.
 from .class_num_check_hook import ClassNumCheckHook
-<<<<<<< HEAD
 from .lr_updater import CosineAnnealingCooldownLrUpdaterHook
-
-__all__ = ['ClassNumCheckHook', 'CosineAnnealingCooldownLrUpdaterHook']
-=======
 from .precise_bn_hook import PreciseBNHook
 
-__all__ = ['ClassNumCheckHook', 'PreciseBNHook']
->>>>>>> d1d9ebfc
+__all__ = [
+    'ClassNumCheckHook', 'PreciseBNHook',
+    'CosineAnnealingCooldownLrUpdaterHook'
+]