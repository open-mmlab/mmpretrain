# Copyright (c) OpenMMLab. All rights reserved.
import torch
import torch.nn as nn

from ..builder import HEADS
from .multi_label_head import MultiLabelClsHead


@HEADS.register_module()
class MultiLabelLinearClsHead(MultiLabelClsHead):
    """Linear classification head for multilabel task.

    Args:
        num_classes (int): Number of categories.
        in_channels (int): Number of channels in the input feature map.
        loss (dict): Config of classification loss.
        init_cfg (dict | optional): The extra init config of layers.
            Defaults to use dict(type='Normal', layer='Linear', std=0.01).
    """

    def __init__(self,
                 num_classes,
                 in_channels,
                 loss=dict(
                     type='CrossEntropyLoss',
                     use_sigmoid=True,
                     reduction='mean',
                     loss_weight=1.0),
                 init_cfg=dict(type='Normal', layer='Linear', std=0.01)):
        super(MultiLabelLinearClsHead, self).__init__(
            loss=loss, init_cfg=init_cfg)

        if num_classes <= 0:
            raise ValueError(
                f'num_classes={num_classes} must be a positive integer')

        self.in_channels = in_channels
        self.num_classes = num_classes

        self.fc = nn.Linear(self.in_channels, self.num_classes)

    def pre_logits(self, x):
        if isinstance(x, tuple):
            x = x[-1]
        return x

    def forward_train(self, x, gt_label, **kwargs):
        x = self.pre_logits(x)
        gt_label = gt_label.type_as(x)
        cls_score = self.fc(x)
        losses = self.loss(cls_score, gt_label, **kwargs)
        return losses

    def simple_test(self, x, sigmoid=True, post_process=True):
<<<<<<< HEAD
        """Test without augmentation."""
        x = self.pre_logits(x)
        cls_score = self.fc(x)
        if isinstance(cls_score, list):
            cls_score = sum(cls_score) / float(len(cls_score))
=======
        """Inference without augmentation.

        Args:
            x (tuple[Tensor]): The input features.
                Multi-stage inputs are acceptable but only the last stage will
                be used to classify. The shape of every item should be
                ``(num_samples, in_channels)``.
            sigmoid (bool): Whether to sigmoid the classification score.
            post_process (bool): Whether to do post processing the
                inference results. It will convert the output to a list.

        Returns:
            Tensor | list: The inference results.

                - If no post processing, the output is a tensor with shape
                  ``(num_samples, num_classes)``.
                - If post processing, the output is a multi-dimentional list of
                  float and the dimensions are ``(num_samples, num_classes)``.
        """
        x = self.pre_logits(x)
        cls_score = self.fc(x)
>>>>>>> b4450b72

        if sigmoid:
            pred = torch.sigmoid(cls_score) if cls_score is not None else None
        else:
            pred = cls_score

        if post_process:
            return self.post_process(pred)
        else:
            return pred<|MERGE_RESOLUTION|>--- conflicted
+++ resolved
@@ -52,13 +52,6 @@
         return losses
 
     def simple_test(self, x, sigmoid=True, post_process=True):
-<<<<<<< HEAD
-        """Test without augmentation."""
-        x = self.pre_logits(x)
-        cls_score = self.fc(x)
-        if isinstance(cls_score, list):
-            cls_score = sum(cls_score) / float(len(cls_score))
-=======
         """Inference without augmentation.
 
         Args:
@@ -80,7 +73,6 @@
         """
         x = self.pre_logits(x)
         cls_score = self.fc(x)
->>>>>>> b4450b72
 
         if sigmoid:
             pred = torch.sigmoid(cls_score) if cls_score is not None else None
