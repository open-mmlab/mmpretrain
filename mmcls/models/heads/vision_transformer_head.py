--- conflicted
+++ resolved
@@ -68,12 +68,7 @@
                 std=math.sqrt(1 / self.layers.pre_logits.in_features))
             nn.init.zeros_(self.layers.pre_logits.bias)
 
-<<<<<<< HEAD
-    def simple_test(self, x, post_processing=True):
-        """Test without augmentation."""
-=======
     def pre_logits(self, x):
->>>>>>> c32a4a49
         x = x[-1]
         _, cls_token = x
         if self.hidden_dim is None:
@@ -93,14 +88,6 @@
         if isinstance(cls_score, list):
             cls_score = sum(cls_score) / float(len(cls_score))
 
-<<<<<<< HEAD
-        # Not execute `softmax` and `head.post-process`, return torch.Tensor
-        if not post_processing:
-            return cls_score
-
-        pred = F.softmax(cls_score, dim=1) if cls_score is not None else None
-        return self.post_process(pred)
-=======
         if softmax:
             pred = (
                 F.softmax(cls_score, dim=1) if cls_score is not None else None)
@@ -111,7 +98,6 @@
             return self.post_process(pred)
         else:
             return pred
->>>>>>> c32a4a49
 
     def forward_train(self, x, gt_label, **kwargs):
         x = self.pre_logits(x)
