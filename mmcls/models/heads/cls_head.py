--- conflicted
+++ resolved
@@ -64,9 +64,6 @@
         losses = self.loss(cls_score, gt_label, **kwargs)
         return losses
 
-<<<<<<< HEAD
-    def simple_test(self, cls_score, post_processing=True):
-=======
     def pre_logits(self, x):
         if isinstance(x, tuple):
             x = x[-1]
@@ -78,21 +75,12 @@
         return x
 
     def simple_test(self, cls_score, softmax=True, post_process=True):
->>>>>>> c32a4a49
         """Test without augmentation."""
         if isinstance(cls_score, tuple):
             cls_score = cls_score[-1]
         if isinstance(cls_score, list):
             cls_score = sum(cls_score) / float(len(cls_score))
 
-<<<<<<< HEAD
-        # Not execute `softmax` and `head.post-process`, return torch.Tensor
-        if not post_processing:
-            return cls_score
-
-        pred = F.softmax(cls_score, dim=1) if cls_score is not None else None
-        return self.post_process(pred)
-=======
         if softmax:
             pred = (
                 F.softmax(cls_score, dim=1) if cls_score is not None else None)
@@ -103,7 +91,6 @@
             return self.post_process(pred)
         else:
             return pred
->>>>>>> c32a4a49
 
     def post_process(self, pred):
         on_trace = is_tracing()
