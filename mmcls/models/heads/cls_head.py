--- conflicted
+++ resolved
@@ -75,13 +75,6 @@
         return x
 
     def simple_test(self, cls_score, softmax=True, post_process=True):
-<<<<<<< HEAD
-        """Test without augmentation."""
-        if isinstance(cls_score, tuple):
-            cls_score = cls_score[-1]
-        if isinstance(cls_score, list):
-            cls_score = sum(cls_score) / float(len(cls_score))
-=======
         """Inference without augmentation.
 
         Args:
@@ -103,7 +96,6 @@
         """
         if isinstance(cls_score, tuple):
             cls_score = cls_score[-1]
->>>>>>> b4450b72
 
         if softmax:
             pred = (
