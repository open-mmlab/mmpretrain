--- conflicted
+++ resolved
@@ -17,9 +17,5 @@
     'ClsHead', 'LinearClsHead', 'StackedLinearClsHead', 'MultiLabelClsHead',
     'MultiLabelLinearClsHead', 'VisionTransformerClsHead', 'DeiTClsHead',
     'ConformerHead', 'EfficientFormerClsHead', 'ArcFaceClsHead', 'CSRAClsHead',
-<<<<<<< HEAD
-    'DisAlignLinearClsHead'
-=======
-    'MultiTaskHead'
->>>>>>> c73a5a8b
+    'DisAlignLinearClsHead','MultiTaskHead'
 ]