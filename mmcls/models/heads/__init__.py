# Copyright (c) OpenMMLab. All rights reserved.
from .cls_head import ClsHead
<<<<<<< HEAD
from .deit_head import DeiTClsHead
=======
from .conformer_head import ConformerHead
>>>>>>> 58ab028f
from .linear_head import LinearClsHead
from .multi_label_head import MultiLabelClsHead
from .multi_label_linear_head import MultiLabelLinearClsHead
from .stacked_head import StackedLinearClsHead
from .vision_transformer_head import VisionTransformerClsHead

__all__ = [
    'ClsHead', 'LinearClsHead', 'StackedLinearClsHead', 'MultiLabelClsHead',
<<<<<<< HEAD
    'MultiLabelLinearClsHead', 'VisionTransformerClsHead', 'DeiTClsHead'
=======
    'MultiLabelLinearClsHead', 'VisionTransformerClsHead', 'ConformerHead'
>>>>>>> 58ab028f
]<|MERGE_RESOLUTION|>--- conflicted
+++ resolved
@@ -1,10 +1,7 @@
 # Copyright (c) OpenMMLab. All rights reserved.
 from .cls_head import ClsHead
-<<<<<<< HEAD
+from .conformer_head import ConformerHead
 from .deit_head import DeiTClsHead
-=======
-from .conformer_head import ConformerHead
->>>>>>> 58ab028f
 from .linear_head import LinearClsHead
 from .multi_label_head import MultiLabelClsHead
 from .multi_label_linear_head import MultiLabelLinearClsHead
@@ -13,9 +10,6 @@
 
 __all__ = [
     'ClsHead', 'LinearClsHead', 'StackedLinearClsHead', 'MultiLabelClsHead',
-<<<<<<< HEAD
-    'MultiLabelLinearClsHead', 'VisionTransformerClsHead', 'DeiTClsHead'
-=======
-    'MultiLabelLinearClsHead', 'VisionTransformerClsHead', 'ConformerHead'
->>>>>>> 58ab028f
+    'MultiLabelLinearClsHead', 'VisionTransformerClsHead', 'DeiTClsHead',
+    'ConformerHead'
 ]