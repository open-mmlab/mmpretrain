--- conflicted
+++ resolved
@@ -13,9 +13,5 @@
 __all__ = [
     'ClsHead', 'LinearClsHead', 'StackedLinearClsHead', 'MultiLabelClsHead',
     'MultiLabelLinearClsHead', 'VisionTransformerClsHead', 'DeiTClsHead',
-<<<<<<< HEAD
-    'ConformerHead', 'EfficientFormerClsHead'
-=======
-    'ConformerHead', 'CSRAClsHead'
->>>>>>> 1a3d51ac
+    'ConformerHead', 'EfficientFormerClsHead', 'CSRAClsHead'
 ]