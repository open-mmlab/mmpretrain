# Copyright (c) OpenMMLab. All rights reserved.
from .cls_head import ClsHead
from .conformer_head import ConformerHead
from .deit_head import DeiTClsHead
from .efficientformer_head import EfficientFormerClsHead
from .linear_head import LinearClsHead
from .margin_head import ArcFaceClsHead
from .multi_label_cls_head import MultiLabelClsHead
from .multi_label_csra_head import CSRAClsHead
from .multi_label_linear_head import MultiLabelLinearClsHead
from .multi_task_head import MultiTaskHead
from .stacked_head import StackedLinearClsHead
from .vision_transformer_head import VisionTransformerClsHead

__all__ = [
    'ClsHead', 'LinearClsHead', 'StackedLinearClsHead', 'MultiLabelClsHead',
    'MultiLabelLinearClsHead', 'VisionTransformerClsHead', 'DeiTClsHead',
<<<<<<< HEAD
    'ConformerHead', 'EfficientFormerClsHead', 'MultiTaskHead'
=======
    'ConformerHead', 'EfficientFormerClsHead', 'ArcFaceClsHead', 'CSRAClsHead'
>>>>>>> f9be21ab
]<|MERGE_RESOLUTION|>--- conflicted
+++ resolved
@@ -15,9 +15,6 @@
 __all__ = [
     'ClsHead', 'LinearClsHead', 'StackedLinearClsHead', 'MultiLabelClsHead',
     'MultiLabelLinearClsHead', 'VisionTransformerClsHead', 'DeiTClsHead',
-<<<<<<< HEAD
-    'ConformerHead', 'EfficientFormerClsHead', 'MultiTaskHead'
-=======
-    'ConformerHead', 'EfficientFormerClsHead', 'ArcFaceClsHead', 'CSRAClsHead'
->>>>>>> f9be21ab
+    'ConformerHead', 'EfficientFormerClsHead', 'ArcFaceClsHead', 'CSRAClsHead',
+    'MultiTaskHead'
 ]