--- conflicted
+++ resolved
@@ -27,9 +27,6 @@
     'ArcFaceClsHead',
     'CSRAClsHead',
     'MultiTaskHead',
-<<<<<<< HEAD
     'LeViTClsHead',
-=======
     'VigClsHead',
->>>>>>> c98dc455
 ]