--- conflicted
+++ resolved
@@ -13,11 +13,7 @@
     """
 
     def __init__(self, init_cfg=None):
-<<<<<<< HEAD
-        super(BaseBackbone, self).__init__(init_cfg)
-=======
         super(BaseBackbone, self).__init__(init_cfg=init_cfg)
->>>>>>> 6cedaa86
 
     def init_weights(self, pretrained=None):
         """Init backbone weights.
