--- conflicted
+++ resolved
@@ -1,11 +1,6 @@
 from abc import ABCMeta, abstractmethod
 
-<<<<<<< HEAD
-from mmcv.runner import load_checkpoint
-from mmcv.runner.base_module import BaseModule
-=======
 from mmcv.runner import BaseModule
->>>>>>> c117415f
 
 
 class BaseBackbone(BaseModule, metaclass=ABCMeta):
@@ -16,28 +11,6 @@
     """
 
     def __init__(self, init_cfg=None):
-<<<<<<< HEAD
-        super(BaseBackbone, self).__init__(init_cfg=init_cfg)
-
-    def init_weights(self, pretrained=None):
-        """Init backbone weights.
-
-        Args:
-            pretrained (str | None): If pretrained is a string, then it
-                initializes backbone weights by loading the pretrained
-                checkpoint. If pretrained is None, then it follows default
-                initializer or customized initializer in subclasses.
-        """
-        if isinstance(pretrained, str):
-            logger = logging.getLogger()
-            load_checkpoint(self, pretrained, strict=False, logger=logger)
-        elif pretrained is None:
-            # use default initializer or customized initializer in subclasses
-            super(BaseBackbone, self).init_weights()
-        else:
-            raise TypeError('pretrained must be a str or None.'
-                            f' But received {type(pretrained)}.')
-=======
         super(BaseBackbone, self).__init__(init_cfg)
 
     # def init_weights(self, pretrained=None):
@@ -58,7 +31,6 @@
     #     else:
     #         raise TypeError('pretrained must be a str or None.'
     #                         f' But received {type(pretrained)}.')
->>>>>>> c117415f
 
     @abstractmethod
     def forward(self, x):
