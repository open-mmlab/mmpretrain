--- conflicted
+++ resolved
@@ -40,17 +40,9 @@
     'LeNet5', 'AlexNet', 'VGG', 'RegNet', 'ResNet', 'ResNeXt', 'ResNetV1d',
     'ResNeSt', 'ResNet_CIFAR', 'SEResNet', 'SEResNeXt', 'ShuffleNetV1',
     'ShuffleNetV2', 'MobileNetV2', 'MobileNetV3', 'VisionTransformer',
-<<<<<<< HEAD
     'SwinTransformer', 'SwinTransformerV2', 'TNT', 'TIMMBackbone', 'T2T_ViT',
     'Res2Net', 'RepVGG', 'Conformer', 'MlpMixer', 'DistilledVisionTransformer',
     'PCPVT', 'SVT', 'EfficientNet', 'ConvNeXt', 'HRNet', 'ResNetV1c',
     'ConvMixer', 'CSPDarkNet', 'CSPResNet', 'CSPResNeXt', 'CSPNet',
-    'RepMLPNet', 'PoolFormer', 'DenseNet', 'VAN'
-=======
-    'SwinTransformer', 'TNT', 'TIMMBackbone', 'T2T_ViT', 'Res2Net', 'RepVGG',
-    'Conformer', 'MlpMixer', 'DistilledVisionTransformer', 'PCPVT', 'SVT',
-    'EfficientNet', 'ConvNeXt', 'HRNet', 'ResNetV1c', 'ConvMixer',
-    'CSPDarkNet', 'CSPResNet', 'CSPResNeXt', 'CSPNet', 'RepMLPNet',
-    'PoolFormer', 'DenseNet', 'VAN', 'MViT'
->>>>>>> 556fa567
+    'RepMLPNet', 'PoolFormer', 'DenseNet', 'VAN', 'MViT'
 ]