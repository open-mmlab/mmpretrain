--- conflicted
+++ resolved
@@ -34,14 +34,6 @@
 from .vision_transformer import VisionTransformer
 
 __all__ = [
-<<<<<<< HEAD
-    'LeNet5', 'AlexNet', 'VGG', 'RegNet', 'ResNet', 'ResNeXt', 'ResNetV1d',
-    'ResNeSt', 'ResNet_CIFAR', 'SEResNet', 'SEResNeXt', 'ShuffleNetV1',
-    'ShuffleNetV2', 'MobileNetV2', 'MobileNetV3', 'VisionTransformer',
-    'SwinTransformer', 'TNT', 'TIMMBackbone', 'T2T_ViT', 'Res2Net', 'RepVGG',
-    'Conformer', 'MlpMixer', 'DistilledVisionTransformer', 'PCPVT', 'SVT',
-    'EfficientNet', 'ConvNeXt', 'HRNet', 'ResNetV1c', 'VAN'
-=======
     'LeNet5',
     'AlexNet',
     'VGG',
@@ -80,5 +72,5 @@
     'CSPNet',
     'RepMLPNet',
     'PoolFormer',
->>>>>>> 6beac506
+    'VAN'
 ]