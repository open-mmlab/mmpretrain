--- conflicted
+++ resolved
@@ -36,9 +36,5 @@
     'ShuffleNetV2', 'MobileNetV2', 'MobileNetV3', 'VisionTransformer',
     'SwinTransformer', 'TNT', 'TIMMBackbone', 'T2T_ViT', 'Res2Net', 'RepVGG',
     'Conformer', 'MlpMixer', 'DistilledVisionTransformer', 'PCPVT', 'SVT',
-<<<<<<< HEAD
-    'EfficientNet', 'ConvNeXt', 'HRNet', 'ResNetV1c', 'RepMLPNet'
-=======
-    'EfficientNet', 'ConvNeXt', 'HRNet', 'ResNetV1c', 'ConvMixer'
->>>>>>> 995f2912
+    'EfficientNet', 'ConvNeXt', 'HRNet', 'ResNetV1c', 'ConvMixer', 'RepMLPNet'
 ]