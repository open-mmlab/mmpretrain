# Copyright (c) OpenMMLab. All rights reserved.
from .alexnet import AlexNet
from .conformer import Conformer
from .convmixer import ConvMixer
from .convnext import ConvNeXt
from .cspnet import CSPDarkNet, CSPNet, CSPResNet, CSPResNeXt
from .davit import DaViT
from .deit import DistilledVisionTransformer
from .deit3 import DeiT3
from .densenet import DenseNet
from .edgenext import EdgeNeXt
from .efficientformer import EfficientFormer
from .efficientnet import EfficientNet
from .hornet import HorNet
from .hrnet import HRNet
from .inception_v3 import InceptionV3
from .lenet import LeNet5
from .mixmim import MixMIMTransformer
from .mlp_mixer import MlpMixer
from .mobilenet_v2 import MobileNetV2
from .mobilenet_v3 import MobileNetV3
from .mobileone import MobileOne
from .mobilevit import MobileViT
from .mvit import MViT
from .poolformer import PoolFormer
from .regnet import RegNet
from .replknet import RepLKNet
from .repmlp import RepMLPNet
from .repvgg import RepVGG
from .res2net import Res2Net
from .resnest import ResNeSt
from .resnet import ResNet, ResNetV1c, ResNetV1d
from .resnet_cifar import ResNet_CIFAR
from .resnext import ResNeXt
from .seresnet import SEResNet
from .seresnext import SEResNeXt
from .shufflenet_v1 import ShuffleNetV1
from .shufflenet_v2 import ShuffleNetV2
from .swin_transformer import SwinTransformer
from .swin_transformer_v2 import SwinTransformerV2
from .t2t_vit import T2T_ViT
from .timm_backbone import TIMMBackbone
from .tnt import TNT
from .twins import PCPVT, SVT
from .van import VAN
from .vgg import VGG
from .vision_transformer import VisionTransformer

__all__ = [
<<<<<<< HEAD
    'LeNet5',
    'AlexNet',
    'VGG',
    'RegNet',
    'ResNet',
    'ResNeXt',
    'ResNetV1d',
    'ResNeSt',
    'ResNet_CIFAR',
    'SEResNet',
    'SEResNeXt',
    'ShuffleNetV1',
    'ShuffleNetV2',
    'MobileNetV2',
    'MobileNetV3',
    'VisionTransformer',
    'SwinTransformer',
    'TNT',
    'TIMMBackbone',
    'T2T_ViT',
    'Res2Net',
    'RepVGG',
    'Conformer',
    'MlpMixer',
    'DistilledVisionTransformer',
    'PCPVT',
    'SVT',
    'EfficientNet',
    'ConvNeXt',
    'HRNet',
    'ResNetV1c',
    'ConvMixer',
    'EdgeNeXt',
    'CSPDarkNet',
    'CSPResNet',
    'CSPResNeXt',
    'CSPNet',
    'RepMLPNet',
    'PoolFormer',
    'DenseNet',
    'VAN',
    'InceptionV3',
    'MobileOne',
    'EfficientFormer',
    'SwinTransformerV2',
    'MViT',
    'DeiT3',
    'HorNet',
    'MobileViT',
    'MixMIMTransformer'
=======
    'LeNet5', 'AlexNet', 'VGG', 'RegNet', 'ResNet', 'ResNeXt', 'ResNetV1d',
    'ResNeSt', 'ResNet_CIFAR', 'SEResNet', 'SEResNeXt', 'ShuffleNetV1',
    'ShuffleNetV2', 'MobileNetV2', 'MobileNetV3', 'VisionTransformer',
    'SwinTransformer', 'TNT', 'TIMMBackbone', 'T2T_ViT', 'Res2Net', 'RepVGG',
    'Conformer', 'MlpMixer', 'DistilledVisionTransformer', 'PCPVT', 'SVT',
    'EfficientNet', 'ConvNeXt', 'HRNet', 'ResNetV1c', 'ConvMixer', 'EdgeNeXt',
    'CSPDarkNet', 'CSPResNet', 'CSPResNeXt', 'CSPNet', 'RepMLPNet',
    'PoolFormer', 'DenseNet', 'VAN', 'InceptionV3', 'MobileOne',
    'EfficientFormer', 'SwinTransformerV2', 'MViT', 'DeiT3', 'HorNet',
    'MobileViT', 'MixMIMTransformer'
>>>>>>> 1c36ac59
]<|MERGE_RESOLUTION|>--- conflicted
+++ resolved
@@ -47,7 +47,6 @@
 from .vision_transformer import VisionTransformer
 
 __all__ = [
-<<<<<<< HEAD
     'LeNet5',
     'AlexNet',
     'VGG',
@@ -97,17 +96,4 @@
     'DeiT3',
     'HorNet',
     'MobileViT',
-    'MixMIMTransformer'
-=======
-    'LeNet5', 'AlexNet', 'VGG', 'RegNet', 'ResNet', 'ResNeXt', 'ResNetV1d',
-    'ResNeSt', 'ResNet_CIFAR', 'SEResNet', 'SEResNeXt', 'ShuffleNetV1',
-    'ShuffleNetV2', 'MobileNetV2', 'MobileNetV3', 'VisionTransformer',
-    'SwinTransformer', 'TNT', 'TIMMBackbone', 'T2T_ViT', 'Res2Net', 'RepVGG',
-    'Conformer', 'MlpMixer', 'DistilledVisionTransformer', 'PCPVT', 'SVT',
-    'EfficientNet', 'ConvNeXt', 'HRNet', 'ResNetV1c', 'ConvMixer', 'EdgeNeXt',
-    'CSPDarkNet', 'CSPResNet', 'CSPResNeXt', 'CSPNet', 'RepMLPNet',
-    'PoolFormer', 'DenseNet', 'VAN', 'InceptionV3', 'MobileOne',
-    'EfficientFormer', 'SwinTransformerV2', 'MViT', 'DeiT3', 'HorNet',
-    'MobileViT', 'MixMIMTransformer'
->>>>>>> 1c36ac59
 ]