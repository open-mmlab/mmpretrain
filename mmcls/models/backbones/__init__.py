# Copyright (c) OpenMMLab. All rights reserved.
from .alexnet import AlexNet
from .beit import BEiT
from .conformer import Conformer
from .convmixer import ConvMixer
from .convnext import ConvNeXt
from .cspnet import CSPDarkNet, CSPNet, CSPResNet, CSPResNeXt
from .davit import DaViT
from .deit import DistilledVisionTransformer
from .deit3 import DeiT3
from .densenet import DenseNet
from .edgenext import EdgeNeXt
from .efficientformer import EfficientFormer
from .efficientnet import EfficientNet
from .hornet import HorNet
from .hrnet import HRNet
from .inception_v3 import InceptionV3
from .lenet import LeNet5
from .mixmim import MixMIMTransformer
from .mlp_mixer import MlpMixer
from .mobilenet_v2 import MobileNetV2
from .mobilenet_v3 import MobileNetV3
from .mobileone import MobileOne
from .mobilevit import MobileViT
from .mvit import MViT
from .poolformer import PoolFormer
from .regnet import RegNet
from .replknet import RepLKNet
from .repmlp import RepMLPNet
from .repvgg import RepVGG
from .res2net import Res2Net
from .resnest import ResNeSt
from .resnet import ResNet, ResNetV1c, ResNetV1d
from .resnet_cifar import ResNet_CIFAR
from .resnext import ResNeXt
from .revvit import RevVisionTransformer
from .seresnet import SEResNet
from .seresnext import SEResNeXt
from .shufflenet_v1 import ShuffleNetV1
from .shufflenet_v2 import ShuffleNetV2
from .swin_transformer import SwinTransformer
from .swin_transformer_v2 import SwinTransformerV2
from .t2t_vit import T2T_ViT
from .timm_backbone import TIMMBackbone
from .tnt import TNT
from .twins import PCPVT, SVT
from .van import VAN
from .vgg import VGG
from .vision_transformer import VisionTransformer

__all__ = [
    'LeNet5',
    'AlexNet',
    'VGG',
    'RegNet',
    'ResNet',
    'ResNeXt',
    'ResNetV1d',
    'ResNeSt',
    'ResNet_CIFAR',
    'SEResNet',
    'SEResNeXt',
    'ShuffleNetV1',
    'ShuffleNetV2',
    'MobileNetV2',
    'MobileNetV3',
    'VisionTransformer',
    'SwinTransformer',
    'TNT',
    'TIMMBackbone',
    'T2T_ViT',
    'Res2Net',
    'RepVGG',
    'Conformer',
    'MlpMixer',
    'DistilledVisionTransformer',
    'PCPVT',
    'SVT',
    'EfficientNet',
    'ConvNeXt',
    'HRNet',
    'ResNetV1c',
    'ConvMixer',
    'EdgeNeXt',
    'CSPDarkNet',
    'CSPResNet',
    'CSPResNeXt',
    'CSPNet',
    'RepLKNet',
    'RepMLPNet',
    'PoolFormer',
    'DenseNet',
    'VAN',
    'InceptionV3',
    'MobileOne',
    'EfficientFormer',
    'SwinTransformerV2',
    'MViT',
    'DeiT3',
    'HorNet',
    'MobileViT',
    'DaViT',
    'BEiT',
<<<<<<< HEAD
    'MixMIMTransformer',
=======
    'RevVisionTransformer',
>>>>>>> 46af7d3e
]<|MERGE_RESOLUTION|>--- conflicted
+++ resolved
@@ -101,9 +101,6 @@
     'MobileViT',
     'DaViT',
     'BEiT',
-<<<<<<< HEAD
+    'RevVisionTransformer',
     'MixMIMTransformer',
-=======
-    'RevVisionTransformer',
->>>>>>> 46af7d3e
 ]