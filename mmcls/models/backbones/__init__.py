--- conflicted
+++ resolved
@@ -42,9 +42,5 @@
     'Conformer', 'MlpMixer', 'DistilledVisionTransformer', 'PCPVT', 'SVT',
     'EfficientNet', 'ConvNeXt', 'HRNet', 'ResNetV1c', 'ConvMixer',
     'CSPDarkNet', 'CSPResNet', 'CSPResNeXt', 'CSPNet', 'RepMLPNet',
-<<<<<<< HEAD
-    'PoolFormer', 'DenseNet'
-=======
-    'PoolFormer', 'VAN'
->>>>>>> df6edd7f
+    'PoolFormer', 'DenseNet', 'VAN'
 ]