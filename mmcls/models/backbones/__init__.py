--- conflicted
+++ resolved
@@ -4,11 +4,8 @@
 from .mobilenet_v2 import MobileNetV2
 from .mobilenet_v3 import MobileNetV3
 from .regnet import RegNet
-<<<<<<< HEAD
+from .repvgg import RepVGG
 from .res2net import Res2Net
-=======
-from .repvgg import RepVGG
->>>>>>> 03813099
 from .resnest import ResNeSt
 from .resnet import ResNet, ResNetV1d
 from .resnet_cifar import ResNet_CIFAR
@@ -27,9 +24,5 @@
     'LeNet5', 'AlexNet', 'VGG', 'RegNet', 'ResNet', 'ResNeXt', 'ResNetV1d',
     'ResNeSt', 'ResNet_CIFAR', 'SEResNet', 'SEResNeXt', 'ShuffleNetV1',
     'ShuffleNetV2', 'MobileNetV2', 'MobileNetV3', 'VisionTransformer',
-<<<<<<< HEAD
-    'SwinTransformer', 'TNT', 'TIMMBackbone', 'Res2Net'
-=======
-    'SwinTransformer', 'TNT', 'RepVGG', 'TIMMBackbone'
->>>>>>> 03813099
+    'SwinTransformer', 'TNT', 'TIMMBackbone', 'Res2Net', 'RepVGG'
 ]