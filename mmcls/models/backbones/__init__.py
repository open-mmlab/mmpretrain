--- conflicted
+++ resolved
@@ -110,11 +110,8 @@
     'RevVisionTransformer',
     'MixMIMTransformer',
     'TinyViT',
-<<<<<<< HEAD
-    'GPViT',
-=======
     'LeViT',
     'Vig',
     'PyramidVig',
->>>>>>> 6b9e2b55
+    'GPViT',
 ]