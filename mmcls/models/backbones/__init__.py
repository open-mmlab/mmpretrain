--- conflicted
+++ resolved
@@ -43,11 +43,7 @@
     'ShuffleNetV2', 'MobileNetV2', 'MobileNetV3', 'VisionTransformer',
     'SwinTransformer', 'TNT', 'TIMMBackbone', 'T2T_ViT', 'Res2Net', 'RepVGG',
     'Conformer', 'MlpMixer', 'DistilledVisionTransformer', 'PCPVT', 'SVT',
-    'EfficientNet', 'ConvNeXt', 'HRNet', 'ResNetV1c', 'ConvMixer',
+    'EfficientNet', 'ConvNeXt', 'HRNet', 'ResNetV1c', 'ConvMixer', 'EdgeNeXt',
     'CSPDarkNet', 'CSPResNet', 'CSPResNeXt', 'CSPNet', 'RepMLPNet',
-<<<<<<< HEAD
-    'PoolFormer', 'DenseNet', 'VAN', 'InceptionV3', 'EdgeNeXt'
-=======
     'PoolFormer', 'DenseNet', 'VAN', 'InceptionV3', 'MobileOne'
->>>>>>> f1d2f50c
 ]