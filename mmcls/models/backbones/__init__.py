# Copyright (c) OpenMMLab. All rights reserved.
from .alexnet import AlexNet
from .beit import BEiT
from .conformer import Conformer
from .convmixer import ConvMixer
from .convnext import ConvNeXt
from .cspnet import CSPDarkNet, CSPNet, CSPResNet, CSPResNeXt
from .davit import DaViT
from .deit import DistilledVisionTransformer
from .deit3 import DeiT3
from .densenet import DenseNet
from .edgenext import EdgeNeXt
from .efficientformer import EfficientFormer
from .efficientnet import EfficientNet
from .efficientnet_v2 import EfficientNetV2
from .hornet import HorNet
from .hrnet import HRNet
from .inception_v3 import InceptionV3
from .lenet import LeNet5
<<<<<<< HEAD
from .levit import LeViT
=======
from .mixmim import MixMIMTransformer
>>>>>>> c73a5a8b
from .mlp_mixer import MlpMixer
from .mobilenet_v2 import MobileNetV2
from .mobilenet_v3 import MobileNetV3
from .mobileone import MobileOne
from .mobilevit import MobileViT
from .mvit import MViT
from .poolformer import PoolFormer
from .regnet import RegNet
from .replknet import RepLKNet
from .repmlp import RepMLPNet
from .repvgg import RepVGG
from .res2net import Res2Net
from .resnest import ResNeSt
from .resnet import ResNet, ResNetV1c, ResNetV1d
from .resnet_cifar import ResNet_CIFAR
from .resnext import ResNeXt
from .revvit import RevVisionTransformer
from .seresnet import SEResNet
from .seresnext import SEResNeXt
from .shufflenet_v1 import ShuffleNetV1
from .shufflenet_v2 import ShuffleNetV2
from .swin_transformer import SwinTransformer
from .swin_transformer_v2 import SwinTransformerV2
from .t2t_vit import T2T_ViT
from .timm_backbone import TIMMBackbone
from .tinyvit import TinyViT
from .tnt import TNT
from .twins import PCPVT, SVT
from .van import VAN
from .vgg import VGG
from .vision_transformer import VisionTransformer

__all__ = [
<<<<<<< HEAD
    'LeNet5', 'AlexNet', 'VGG', 'RegNet', 'ResNet', 'ResNeXt', 'ResNetV1d',
    'ResNeSt', 'ResNet_CIFAR', 'SEResNet', 'SEResNeXt', 'ShuffleNetV1',
    'ShuffleNetV2', 'MobileNetV2', 'MobileNetV3', 'VisionTransformer',
    'SwinTransformer', 'TNT', 'TIMMBackbone', 'T2T_ViT', 'Res2Net', 'RepVGG',
    'Conformer', 'MlpMixer', 'DistilledVisionTransformer', 'PCPVT', 'SVT',
    'EfficientNet', 'ConvNeXt', 'HRNet', 'ResNetV1c', 'ConvMixer', 'EdgeNeXt',
    'CSPDarkNet', 'CSPResNet', 'CSPResNeXt', 'CSPNet', 'RepLKNet', 'RepMLPNet',
    'PoolFormer', 'DenseNet', 'VAN', 'InceptionV3', 'MobileOne',
    'EfficientFormer', 'SwinTransformerV2', 'MViT', 'DeiT3', 'HorNet',
    'MobileViT', 'DaViT', 'BEiT', 'LeViT'
=======
    'LeNet5',
    'AlexNet',
    'VGG',
    'RegNet',
    'ResNet',
    'ResNeXt',
    'ResNetV1d',
    'ResNeSt',
    'ResNet_CIFAR',
    'SEResNet',
    'SEResNeXt',
    'ShuffleNetV1',
    'ShuffleNetV2',
    'MobileNetV2',
    'MobileNetV3',
    'VisionTransformer',
    'SwinTransformer',
    'TNT',
    'TIMMBackbone',
    'T2T_ViT',
    'Res2Net',
    'RepVGG',
    'Conformer',
    'MlpMixer',
    'DistilledVisionTransformer',
    'PCPVT',
    'SVT',
    'EfficientNet',
    'EfficientNetV2',
    'ConvNeXt',
    'HRNet',
    'ResNetV1c',
    'ConvMixer',
    'EdgeNeXt',
    'CSPDarkNet',
    'CSPResNet',
    'CSPResNeXt',
    'CSPNet',
    'RepLKNet',
    'RepMLPNet',
    'PoolFormer',
    'DenseNet',
    'VAN',
    'InceptionV3',
    'MobileOne',
    'EfficientFormer',
    'SwinTransformerV2',
    'MViT',
    'DeiT3',
    'HorNet',
    'MobileViT',
    'DaViT',
    'BEiT',
    'RevVisionTransformer',
    'MixMIMTransformer',
    'TinyViT',
>>>>>>> c73a5a8b
]<|MERGE_RESOLUTION|>--- conflicted
+++ resolved
@@ -17,11 +17,8 @@
 from .hrnet import HRNet
 from .inception_v3 import InceptionV3
 from .lenet import LeNet5
-<<<<<<< HEAD
 from .levit import LeViT
-=======
 from .mixmim import MixMIMTransformer
->>>>>>> c73a5a8b
 from .mlp_mixer import MlpMixer
 from .mobilenet_v2 import MobileNetV2
 from .mobilenet_v3 import MobileNetV3
@@ -55,18 +52,6 @@
 from .vision_transformer import VisionTransformer
 
 __all__ = [
-<<<<<<< HEAD
-    'LeNet5', 'AlexNet', 'VGG', 'RegNet', 'ResNet', 'ResNeXt', 'ResNetV1d',
-    'ResNeSt', 'ResNet_CIFAR', 'SEResNet', 'SEResNeXt', 'ShuffleNetV1',
-    'ShuffleNetV2', 'MobileNetV2', 'MobileNetV3', 'VisionTransformer',
-    'SwinTransformer', 'TNT', 'TIMMBackbone', 'T2T_ViT', 'Res2Net', 'RepVGG',
-    'Conformer', 'MlpMixer', 'DistilledVisionTransformer', 'PCPVT', 'SVT',
-    'EfficientNet', 'ConvNeXt', 'HRNet', 'ResNetV1c', 'ConvMixer', 'EdgeNeXt',
-    'CSPDarkNet', 'CSPResNet', 'CSPResNeXt', 'CSPNet', 'RepLKNet', 'RepMLPNet',
-    'PoolFormer', 'DenseNet', 'VAN', 'InceptionV3', 'MobileOne',
-    'EfficientFormer', 'SwinTransformerV2', 'MViT', 'DeiT3', 'HorNet',
-    'MobileViT', 'DaViT', 'BEiT', 'LeViT'
-=======
     'LeNet5',
     'AlexNet',
     'VGG',
@@ -123,5 +108,5 @@
     'RevVisionTransformer',
     'MixMIMTransformer',
     'TinyViT',
->>>>>>> c73a5a8b
+    'LeViT',
 ]