--- conflicted
+++ resolved
@@ -36,10 +36,6 @@
     'ShuffleNetV2', 'MobileNetV2', 'MobileNetV3', 'VisionTransformer',
     'SwinTransformer', 'TNT', 'TIMMBackbone', 'T2T_ViT', 'Res2Net', 'RepVGG',
     'Conformer', 'MlpMixer', 'DistilledVisionTransformer', 'PCPVT', 'SVT',
-<<<<<<< HEAD
-    'EfficientNet', 'ConvNeXt', 'HRNet', 'ResNetV1c', 'CSPDarkNet',
-    'CSPResNet', 'CSPResNeXt'
-=======
-    'EfficientNet', 'ConvNeXt', 'HRNet', 'ResNetV1c', 'ConvMixer'
->>>>>>> 04cb42a7
+    'EfficientNet', 'ConvNeXt', 'HRNet', 'ResNetV1c', 'ConvMixer',
+    'CSPDarkNet', 'CSPResNet', 'CSPResNeXt'
 ]