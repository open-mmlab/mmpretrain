--- conflicted
+++ resolved
@@ -109,10 +109,7 @@
     'RevVisionTransformer',
     'MixMIMTransformer',
     'TinyViT',
-<<<<<<< HEAD
     'LeViT',
-=======
     'Vig',
     'PyramidVig',
->>>>>>> c98dc455
 ]