# Copyright (c) OpenMMLab. All rights reserved.
from .alexnet import AlexNet
from .beit import BEiT
from .conformer import Conformer
from .convmixer import ConvMixer
from .convnext import ConvNeXt
from .cspnet import CSPDarkNet, CSPNet, CSPResNet, CSPResNeXt
from .davit import DaViT
from .deit import DistilledVisionTransformer
from .deit3 import DeiT3
from .densenet import DenseNet
from .edgenext import EdgeNeXt
from .efficientformer import EfficientFormer
from .efficientnet import EfficientNet
from .hornet import HorNet
from .hrnet import HRNet
from .inception_v3 import InceptionV3
from .lenet import LeNet5
from .mixmim import MixMIMTransformer
from .mlp_mixer import MlpMixer
from .mobilenet_v2 import MobileNetV2
from .mobilenet_v3 import MobileNetV3
from .mobileone import MobileOne
from .mobilevit import MobileViT
from .mvit import MViT
from .poolformer import PoolFormer
from .regnet import RegNet
from .replknet import RepLKNet
from .repmlp import RepMLPNet
from .repvgg import RepVGG
from .res2net import Res2Net
from .resnest import ResNeSt
from .resnet import ResNet, ResNetV1c, ResNetV1d
from .resnet_cifar import ResNet_CIFAR
from .resnext import ResNeXt
from .seresnet import SEResNet
from .seresnext import SEResNeXt
from .shufflenet_v1 import ShuffleNetV1
from .shufflenet_v2 import ShuffleNetV2
from .swin_transformer import SwinTransformer
from .swin_transformer_v2 import SwinTransformerV2
from .t2t_vit import T2T_ViT
from .timm_backbone import TIMMBackbone
from .tnt import TNT
from .twins import PCPVT, SVT
from .van import VAN
from .vgg import VGG
from .vision_transformer import VisionTransformer

__all__ = [
    'LeNet5',
    'AlexNet',
    'VGG',
    'RegNet',
    'ResNet',
    'ResNeXt',
    'ResNetV1d',
    'ResNeSt',
    'ResNet_CIFAR',
    'SEResNet',
    'SEResNeXt',
    'ShuffleNetV1',
    'ShuffleNetV2',
    'MobileNetV2',
    'MobileNetV3',
    'VisionTransformer',
    'SwinTransformer',
    'TNT',
    'TIMMBackbone',
    'T2T_ViT',
    'Res2Net',
    'RepVGG',
    'Conformer',
    'MlpMixer',
    'DistilledVisionTransformer',
    'PCPVT',
    'SVT',
    'EfficientNet',
    'ConvNeXt',
    'HRNet',
    'ResNetV1c',
    'ConvMixer',
    'EdgeNeXt',
    'CSPDarkNet',
    'CSPResNet',
    'CSPResNeXt',
    'CSPNet',
    'RepLKNet',
    'RepMLPNet',
    'PoolFormer',
    'DenseNet',
    'VAN',
    'InceptionV3',
    'MobileOne',
    'EfficientFormer',
    'SwinTransformerV2',
    'MViT',
    'DeiT3',
    'HorNet',
    'MobileViT',
    'DaViT',
<<<<<<< HEAD
    'MixMIMTransformer',
=======
    'BEiT',
>>>>>>> d80ec5a4
]<|MERGE_RESOLUTION|>--- conflicted
+++ resolved
@@ -99,9 +99,6 @@
     'HorNet',
     'MobileViT',
     'DaViT',
-<<<<<<< HEAD
+    'BEiT',
     'MixMIMTransformer',
-=======
-    'BEiT',
->>>>>>> d80ec5a4
 ]