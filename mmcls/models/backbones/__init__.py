--- conflicted
+++ resolved
@@ -38,10 +38,7 @@
     'ShuffleNetV2', 'MobileNetV2', 'MobileNetV3', 'VisionTransformer',
     'SwinTransformer', 'TNT', 'TIMMBackbone', 'T2T_ViT', 'Res2Net', 'RepVGG',
     'Conformer', 'MlpMixer', 'DistilledVisionTransformer', 'PCPVT', 'SVT',
-<<<<<<< HEAD
-    'EfficientNet', 'ConvNeXt', 'HRNet', 'ResNetV1c', 'PoolFormer'
-=======
     'EfficientNet', 'ConvNeXt', 'HRNet', 'ResNetV1c', 'ConvMixer',
-    'CSPDarkNet', 'CSPResNet', 'CSPResNeXt', 'CSPNet', 'RepMLPNet'
->>>>>>> 5a67bc8a
+    'CSPDarkNet', 'CSPResNet', 'CSPResNeXt', 'CSPNet', 'RepMLPNet',
+    'PoolFormer',
 ]