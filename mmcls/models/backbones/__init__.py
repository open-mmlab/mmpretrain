--- conflicted
+++ resolved
@@ -107,10 +107,7 @@
     'DaViT',
     'BEiT',
     'RevVisionTransformer',
-<<<<<<< HEAD
     'BEiTAdapter',
-=======
     'MixMIMTransformer',
     'TinyViT',
->>>>>>> c7ec630c
 ]