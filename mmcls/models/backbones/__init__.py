--- conflicted
+++ resolved
@@ -15,13 +15,7 @@
 from .vgg import VGG
 
 __all__ = [
-<<<<<<< HEAD
-    'LeNet5', 'AlexNet', 'RegNet', 'ResNet', 'ResNeXt', 'ResNetV1d',
-    'ResNetV1d', 'ResNet_CIFAR', 'SEResNet', 'SEResNeXt', 'ShuffleNetV1',
-    'ShuffleNetV2', 'MobileNetV2', 'MobileNetv3', 'EfficientNet'
-=======
     'LeNet5', 'AlexNet', 'VGG', 'RegNet', 'ResNet', 'ResNeXt', 'ResNetV1d',
     'ResNeSt', 'ResNet_CIFAR', 'SEResNet', 'SEResNeXt', 'ShuffleNetV1',
     'ShuffleNetV2', 'MobileNetV2', 'MobileNetv3'
->>>>>>> 52d8ea46
 ]