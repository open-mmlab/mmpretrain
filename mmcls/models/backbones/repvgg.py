--- conflicted
+++ resolved
@@ -309,15 +309,10 @@
     <https://arxiv.org/abs/2101.03697>`_
 
     Args:
-<<<<<<< HEAD
-        arch (str | dict): RepVGG architecture.
-            If it's a dict, it should contain the following keys:
-=======
-        arch (str | dict): Swin Transformer architecture. If use string,
+        arch (str | dict): RepVGG architecture. If use string,
             choose from 'A0', 'A1`', 'A2', 'B0', 'B1', 'B1g2', 'B1g4', 'B2'
             , 'B2g2', 'B2g4', 'B3', 'B3g2', 'B3g4'  or 'D2se'. If use dict,
              it should have below keys:
->>>>>>> 8a6c45d6
 
             - num_blocks (Sequence[int]): Number of blocks in each stage.
             - width_factor (Sequence[float]): Width deflator in each stage.
