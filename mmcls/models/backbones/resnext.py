--- conflicted
+++ resolved
@@ -1,8 +1,4 @@
-<<<<<<< HEAD
-import torch.utils.checkpoint as cp
-=======
 # Copyright (c) OpenMMLab. All rights reserved.
->>>>>>> 72b0da8b
 from mmcv.cnn import build_conv_layer, build_norm_layer
 
 from ..builder import BACKBONES
