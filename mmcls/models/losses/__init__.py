from .accuracy import Accuracy, accuracy
from .cross_entropy_loss import (CrossEntropyLoss, binary_cross_entropy,
                                 cross_entropy)
from .eval_metrics import f1_score, precision, recall
from .focal_loss import FocalLoss, sigmoid_focal_loss
from .label_smooth_loss import LabelSmoothLoss, label_smooth
from .utils import reduce_loss, weight_reduce_loss, weighted_loss

__all__ = [
<<<<<<< HEAD
    'accuracy', 'Accuracy', 'cross_entropy', 'binary_cross_entropy',
    'CrossEntropyLoss', 'reduce_loss', 'weight_reduce_loss', 'label_smooth',
    'LabelSmoothLoss', 'weighted_loss', 'precision', 'recall', 'f1_score'
=======
    'accuracy', 'Accuracy', 'cross_entropy', 'CrossEntropyLoss', 'reduce_loss',
    'weight_reduce_loss', 'label_smooth', 'LabelSmoothLoss', 'weighted_loss',
    'precision', 'recall', 'f1_score', 'FocalLoss', 'sigmoid_focal_loss'
>>>>>>> 9578bfa0
]<|MERGE_RESOLUTION|>--- conflicted
+++ resolved
@@ -7,13 +7,8 @@
 from .utils import reduce_loss, weight_reduce_loss, weighted_loss
 
 __all__ = [
-<<<<<<< HEAD
     'accuracy', 'Accuracy', 'cross_entropy', 'binary_cross_entropy',
     'CrossEntropyLoss', 'reduce_loss', 'weight_reduce_loss', 'label_smooth',
-    'LabelSmoothLoss', 'weighted_loss', 'precision', 'recall', 'f1_score'
-=======
-    'accuracy', 'Accuracy', 'cross_entropy', 'CrossEntropyLoss', 'reduce_loss',
-    'weight_reduce_loss', 'label_smooth', 'LabelSmoothLoss', 'weighted_loss',
-    'precision', 'recall', 'f1_score', 'FocalLoss', 'sigmoid_focal_loss'
->>>>>>> 9578bfa0
+    'LabelSmoothLoss', 'weighted_loss', 'precision', 'recall', 'f1_score',
+    'FocalLoss', 'sigmoid_focal_loss'
 ]