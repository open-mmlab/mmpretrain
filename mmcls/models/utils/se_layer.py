# Copyright (c) OpenMMLab. All rights reserved.
import mmcv
import torch.nn as nn
from mmcv.cnn import ConvModule
from mmcv.runner import BaseModule

from .make_divisible import make_divisible


class SELayer(BaseModule):
    """Squeeze-and-Excitation Module.

    Args:
        channels (int): The input (and output) channels of the SE layer.
<<<<<<< HEAD
        ratio (int): Squeeze ratio in SELayer, the intermediate channel will be
            ``int(base_channels/ratio)``. Default: 16.
        conv_cfg (None or dict): Config dict for convolution layer.
            Default: None, which means using conv2d.
=======
        squeeze_channels (None or int): The intermediate channel number of
            SElayer. Default: None, means the value of ``squeeze_channels``
            is ``make_divisible(channels // ratio, divisor)``.
        ratio (int): Squeeze ratio in SELayer, the intermediate channel will
            be ``make_divisible(channels // ratio, divisor)``. Only used when
            ``squeeze_channels`` is None. Default: 16.
        divisor(int): The divisor to true divide the channel number. Only
            used when ``squeeze_channels`` is None. Default: 8.
        conv_cfg (None or dict): Config dict for convolution layer. Default:
            None, which means using conv2d.
>>>>>>> 72b0da8b
        act_cfg (dict or Sequence[dict]): Config dict for activation layer.
            If act_cfg is a dict, two activation layers will be configurated
            by this dict. If act_cfg is a sequence of dicts, the first
            activation layer will be configurated by the first dict and the
            second activation layer will be configurated by the second dict.
            Default: (dict(type='ReLU'), dict(type='Sigmoid'))
        base_channels (None or int): The base channel number to calculate the
            channel number of the middle feature maps. Default: None, which
            means using `channels` to be the `base_channels`.
    """

    def __init__(self,
                 channels,
                 squeeze_channels=None,
                 ratio=16,
                 divisor=8,
                 bias='auto',
                 conv_cfg=None,
                 base_channels=None,
                 act_cfg=(dict(type='ReLU'), dict(type='Sigmoid')),
                 init_cfg=None):
        super(SELayer, self).__init__(init_cfg)
        if isinstance(act_cfg, dict):
            act_cfg = (act_cfg, act_cfg)
        assert len(act_cfg) == 2
        assert mmcv.is_tuple_of(act_cfg, dict)
        self.global_avgpool = nn.AdaptiveAvgPool2d(1)
<<<<<<< HEAD
        if base_channels is None:
            squeeze_channels = make_divisible(channels // ratio, 8)
        else:
            assert isinstance(base_channels, int)
            squeeze_channels = max(1, round(base_channels / ratio))
=======
        if squeeze_channels is None:
            squeeze_channels = make_divisible(channels // ratio, divisor)
        assert isinstance(squeeze_channels, int) and squeeze_channels > 0, \
            '"squeeze_channels" should be a positive integer, but get ' + \
            f'{squeeze_channels} instead.'
>>>>>>> 72b0da8b
        self.conv1 = ConvModule(
            in_channels=channels,
            out_channels=squeeze_channels,
            kernel_size=1,
            stride=1,
            bias=bias,
            conv_cfg=conv_cfg,
            act_cfg=act_cfg[0])
        self.conv2 = ConvModule(
            in_channels=squeeze_channels,
            out_channels=channels,
            kernel_size=1,
            stride=1,
            bias=bias,
            conv_cfg=conv_cfg,
            act_cfg=act_cfg[1])

    def forward(self, x):
        out = self.global_avgpool(x)
        out = self.conv1(out)
        out = self.conv2(out)
        return x * out<|MERGE_RESOLUTION|>--- conflicted
+++ resolved
@@ -12,12 +12,6 @@
 
     Args:
         channels (int): The input (and output) channels of the SE layer.
-<<<<<<< HEAD
-        ratio (int): Squeeze ratio in SELayer, the intermediate channel will be
-            ``int(base_channels/ratio)``. Default: 16.
-        conv_cfg (None or dict): Config dict for convolution layer.
-            Default: None, which means using conv2d.
-=======
         squeeze_channels (None or int): The intermediate channel number of
             SElayer. Default: None, means the value of ``squeeze_channels``
             is ``make_divisible(channels // ratio, divisor)``.
@@ -28,7 +22,6 @@
             used when ``squeeze_channels`` is None. Default: 8.
         conv_cfg (None or dict): Config dict for convolution layer. Default:
             None, which means using conv2d.
->>>>>>> 72b0da8b
         act_cfg (dict or Sequence[dict]): Config dict for activation layer.
             If act_cfg is a dict, two activation layers will be configurated
             by this dict. If act_cfg is a sequence of dicts, the first
@@ -56,19 +49,11 @@
         assert len(act_cfg) == 2
         assert mmcv.is_tuple_of(act_cfg, dict)
         self.global_avgpool = nn.AdaptiveAvgPool2d(1)
-<<<<<<< HEAD
-        if base_channels is None:
-            squeeze_channels = make_divisible(channels // ratio, 8)
-        else:
-            assert isinstance(base_channels, int)
-            squeeze_channels = max(1, round(base_channels / ratio))
-=======
         if squeeze_channels is None:
             squeeze_channels = make_divisible(channels // ratio, divisor)
         assert isinstance(squeeze_channels, int) and squeeze_channels > 0, \
             '"squeeze_channels" should be a positive integer, but get ' + \
             f'{squeeze_channels} instead.'
->>>>>>> 72b0da8b
         self.conv1 = ConvModule(
             in_channels=channels,
             out_channels=squeeze_channels,
