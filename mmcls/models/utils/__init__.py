from .block import EdgeResidual, InvertedResidual
from .channel_shuffle import channel_shuffle
from .make_divisible import make_divisible
from .mixup import BatchMixupLayer
from .se_layer import SELayer

__all__ = [
<<<<<<< HEAD
    'channel_shuffle', 'make_divisible', 'InvertedResidual', 'EdgeResidual',
=======
    'channel_shuffle', 'make_divisible', 'InvertedResidual', 'BatchMixupLayer',
>>>>>>> 5fba5171
    'SELayer'
]<|MERGE_RESOLUTION|>--- conflicted
+++ resolved
@@ -5,10 +5,6 @@
 from .se_layer import SELayer
 
 __all__ = [
-<<<<<<< HEAD
     'channel_shuffle', 'make_divisible', 'InvertedResidual', 'EdgeResidual',
-=======
-    'channel_shuffle', 'make_divisible', 'InvertedResidual', 'BatchMixupLayer',
->>>>>>> 5fba5171
-    'SELayer'
+    'BatchMixupLayer', 'SELayer'
 ]