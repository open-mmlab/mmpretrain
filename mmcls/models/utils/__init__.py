--- conflicted
+++ resolved
@@ -1,11 +1,7 @@
 # Copyright (c) OpenMMLab. All rights reserved.
-<<<<<<< HEAD
 from .attention import (BEiTAttention, ChannelMultiheadAttention,
-                        MultiheadAttention, ShiftWindowMSA)
-=======
-from .attention import (BEiTAttention, MultiheadAttention, ShiftWindowMSA,
-                        WindowMSA, WindowMSAV2)
->>>>>>> 789884bf
+                        MultiheadAttention, ShiftWindowMSA, WindowMSA,
+                        WindowMSAV2)
 from .batch_augments import CutMix, Mixup, RandomBatchAugment, ResizeMix
 from .channel_shuffle import channel_shuffle
 from .data_preprocessor import ClsDataPreprocessor
@@ -20,21 +16,32 @@
 from .se_layer import SELayer
 
 __all__ = [
-<<<<<<< HEAD
-    'ChannelMultiheadAttention', 'channel_shuffle', 'make_divisible',
-    'InvertedResidual', 'SELayer', 'to_ntuple', 'to_2tuple', 'to_3tuple',
-    'to_4tuple', 'PatchEmbed', 'PatchMerging', 'PositionEncodingFourier',
-    'HybridEmbed', 'RandomBatchAugment', 'ShiftWindowMSA', 'is_tracing',
-    'MultiheadAttention', 'ConditionalPositionEncoding', 'resize_pos_embed',
-    'resize_relative_position_bias_table', 'ClsDataPreprocessor', 'Mixup',
-    'CutMix', 'ResizeMix', 'BEiTAttention'
-=======
-    'channel_shuffle', 'make_divisible', 'InvertedResidual', 'SELayer',
-    'to_ntuple', 'to_2tuple', 'to_3tuple', 'to_4tuple', 'PatchEmbed',
-    'PatchMerging', 'HybridEmbed', 'RandomBatchAugment', 'ShiftWindowMSA',
-    'is_tracing', 'MultiheadAttention', 'ConditionalPositionEncoding',
-    'resize_pos_embed', 'resize_relative_position_bias_table',
-    'ClsDataPreprocessor', 'Mixup', 'CutMix', 'ResizeMix', 'BEiTAttention',
-    'LayerScale', 'WindowMSA', 'WindowMSAV2'
->>>>>>> 789884bf
+    'channel_shuffle',
+    'make_divisible',
+    'InvertedResidual',
+    'SELayer',
+    'to_ntuple',
+    'to_2tuple',
+    'to_3tuple',
+    'to_4tuple',
+    'PatchEmbed',
+    'PatchMerging',
+    'HybridEmbed',
+    'RandomBatchAugment',
+    'ShiftWindowMSA',
+    'is_tracing',
+    'MultiheadAttention',
+    'ConditionalPositionEncoding',
+    'resize_pos_embed',
+    'resize_relative_position_bias_table',
+    'ClsDataPreprocessor',
+    'Mixup',
+    'CutMix',
+    'ResizeMix',
+    'BEiTAttention',
+    'LayerScale',
+    'WindowMSA',
+    'WindowMSAV2',
+    'ChannelMultiheadAttention',
+    'PositionEncodingFourier',
 ]