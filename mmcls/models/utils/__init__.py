# Copyright (c) OpenMMLab. All rights reserved.
from .attention import (BEiTAttention, ChannelMultiheadAttention, LeAttention,
                        LePEAttention, MultiheadAttention, ShiftWindowMSA,
                        WindowMSA, WindowMSAV2)
from .batch_augments import CutMix, Mixup, RandomBatchAugment, ResizeMix
from .channel_shuffle import channel_shuffle
from .data_preprocessor import ClsDataPreprocessor
from .embed import (HybridEmbed, PatchEmbed, PatchMerging, resize_pos_embed,
                    resize_relative_position_bias_table)
from .helpers import is_tracing, to_2tuple, to_3tuple, to_4tuple, to_ntuple
from .inverted_residual import InvertedResidual
from .layer_scale import LayerScale
from .make_divisible import make_divisible
from .norm import GRN, LayerNorm2d, build_norm_layer
from .position_encoding import (ConditionalPositionEncoding,
                                PositionEncodingFourier)
from .se_layer import SELayer

__all__ = [
    'channel_shuffle', 'make_divisible', 'InvertedResidual', 'SELayer',
    'to_ntuple', 'to_2tuple', 'to_3tuple', 'to_4tuple', 'PatchEmbed',
    'PatchMerging', 'HybridEmbed', 'RandomBatchAugment', 'ShiftWindowMSA',
    'is_tracing', 'MultiheadAttention', 'ConditionalPositionEncoding',
    'resize_pos_embed', 'resize_relative_position_bias_table',
    'ClsDataPreprocessor', 'Mixup', 'CutMix', 'ResizeMix', 'BEiTAttention',
    'LayerScale', 'WindowMSA', 'WindowMSAV2', 'ChannelMultiheadAttention',
<<<<<<< HEAD
    'PositionEncodingFourier', 'LeAttention', 'LePEAttention'
=======
    'PositionEncodingFourier', 'LeAttention', 'GRN', 'LayerNorm2d',
    'build_norm_layer'
>>>>>>> 060b0ed3
]<|MERGE_RESOLUTION|>--- conflicted
+++ resolved
@@ -24,10 +24,6 @@
     'resize_pos_embed', 'resize_relative_position_bias_table',
     'ClsDataPreprocessor', 'Mixup', 'CutMix', 'ResizeMix', 'BEiTAttention',
     'LayerScale', 'WindowMSA', 'WindowMSAV2', 'ChannelMultiheadAttention',
-<<<<<<< HEAD
-    'PositionEncodingFourier', 'LeAttention', 'LePEAttention'
-=======
     'PositionEncodingFourier', 'LeAttention', 'GRN', 'LayerNorm2d',
-    'build_norm_layer'
->>>>>>> 060b0ed3
+    'build_norm_layer', 'LePEAttention'
 ]