import warnings
from abc import ABCMeta, abstractmethod
from collections import OrderedDict

import cv2
import mmcv
import torch
import torch.distributed as dist
from mmcv import color_val
<<<<<<< HEAD
from mmcv.runner.base_module import BaseModule
from mmcv.utils import print_log
=======
from mmcv.runner import BaseModule
>>>>>>> c117415f

# TODO import `auto_fp16` from mmcv and delete them from mmcls
try:
    from mmcv.runner import auto_fp16
except ImportError:
    warnings.warn('auto_fp16 from mmcls will be deprecated.'
                  'Please install mmcv>=1.1.4.')
    from mmcls.core import auto_fp16


class BaseClassifier(BaseModule, metaclass=ABCMeta):
    """Base class for classifiers."""

    def __init__(self, init_cfg=None):
<<<<<<< HEAD
        super(BaseClassifier, self).__init__(init_cfg=init_cfg)
=======
        super(BaseClassifier, self).__init__(init_cfg)
>>>>>>> c117415f
        self.fp16_enabled = False

    @property
    def with_neck(self):
        return hasattr(self, 'neck') and self.neck is not None

    @property
    def with_head(self):
        return hasattr(self, 'head') and self.head is not None

    @abstractmethod
    def extract_feat(self, imgs):
        pass

    def extract_feats(self, imgs):
        assert isinstance(imgs, list)
        for img in imgs:
            yield self.extract_feat(img)

    @abstractmethod
    def forward_train(self, imgs, **kwargs):
        """
        Args:
            img (list[Tensor]): List of tensors of shape (1, C, H, W).
                Typically these should be mean centered and std scaled.
            kwargs (keyword arguments): Specific to concrete implementation.
        """
        pass

    @abstractmethod
    def simple_test(self, img, **kwargs):
        pass

<<<<<<< HEAD
    def init_weights(self, pretrained=None):
        super(BaseClassifier, self).init_weights()
        if pretrained is not None:
            print_log(f'load model from: {pretrained}', logger='root')
=======
    # def init_weights(self, pretrained=None):
    #     if pretrained is not None:
    #         print_log(f'load model from: {pretrained}', logger='root')
>>>>>>> c117415f

    def forward_test(self, imgs, **kwargs):
        """
        Args:
            imgs (List[Tensor]): the outer list indicates test-time
                augmentations and inner Tensor should have a shape NxCxHxW,
                which contains all images in the batch.
        """
        if isinstance(imgs, torch.Tensor):
            imgs = [imgs]
        for var, name in [(imgs, 'imgs')]:
            if not isinstance(var, list):
                raise TypeError(f'{name} must be a list, but got {type(var)}')

        if len(imgs) == 1:
            return self.simple_test(imgs[0], **kwargs)
        else:
            raise NotImplementedError('aug_test has not been implemented')

    @auto_fp16(apply_to=('img', ))
    def forward(self, img, return_loss=True, **kwargs):
        """Calls either forward_train or forward_test depending on whether
        return_loss=True.

        Note this setting will change the expected inputs. When
        `return_loss=True`, img and img_meta are single-nested (i.e. Tensor and
        List[dict]), and when `resturn_loss=False`, img and img_meta should be
        double nested (i.e.  List[Tensor], List[List[dict]]), with the outer
        list indicating test time augmentations.
        """
        if return_loss:
            return self.forward_train(img, **kwargs)
        else:
            return self.forward_test(img, **kwargs)

    def _parse_losses(self, losses):
        log_vars = OrderedDict()
        for loss_name, loss_value in losses.items():
            if isinstance(loss_value, torch.Tensor):
                log_vars[loss_name] = loss_value.mean()
            elif isinstance(loss_value, list):
                log_vars[loss_name] = sum(_loss.mean() for _loss in loss_value)
            elif isinstance(loss_value, dict):
                for name, value in loss_value.items():
                    log_vars[name] = value
            else:
                raise TypeError(
                    f'{loss_name} is not a tensor or list of tensors')

        loss = sum(_value for _key, _value in log_vars.items()
                   if 'loss' in _key)

        log_vars['loss'] = loss
        for loss_name, loss_value in log_vars.items():
            # reduce loss when distributed training
            if dist.is_available() and dist.is_initialized():
                loss_value = loss_value.data.clone()
                dist.all_reduce(loss_value.div_(dist.get_world_size()))
            log_vars[loss_name] = loss_value.item()

        return loss, log_vars

    def train_step(self, data, optimizer):
        """The iteration step during training.

        This method defines an iteration step during training, except for the
        back propagation and optimizer updating, which are done in an optimizer
        hook. Note that in some complicated cases or models, the whole process
        including back propagation and optimizer updating are also defined in
        this method, such as GAN.

        Args:
            data (dict): The output of dataloader.
            optimizer (:obj:`torch.optim.Optimizer` | dict): The optimizer of
                runner is passed to ``train_step()``. This argument is unused
                and reserved.

        Returns:
            dict: It should contain at least 3 keys: ``loss``, ``log_vars``,
                ``num_samples``.
                ``loss`` is a tensor for back propagation, which can be a
                weighted sum of multiple losses.
                ``log_vars`` contains all the variables to be sent to the
                logger.
                ``num_samples`` indicates the batch size (when the model is
                DDP, it means the batch size on each GPU), which is used for
                averaging the logs.
        """
        losses = self(**data)
        loss, log_vars = self._parse_losses(losses)

        outputs = dict(
            loss=loss, log_vars=log_vars, num_samples=len(data['img'].data))

        return outputs

    def val_step(self, data, optimizer):
        """The iteration step during validation.

        This method shares the same signature as :func:`train_step`, but used
        during val epochs. Note that the evaluation after training epochs is
        not implemented with this method, but an evaluation hook.
        """
        losses = self(**data)
        loss, log_vars = self._parse_losses(losses)

        outputs = dict(
            loss=loss, log_vars=log_vars, num_samples=len(data['img'].data))

        return outputs

    def show_result(self,
                    img,
                    result,
                    text_color='green',
                    font_scale=0.5,
                    row_width=20,
                    show=False,
                    win_name='',
                    wait_time=0,
                    out_file=None):
        """Draw `result` over `img`.

        Args:
            img (str or Tensor): The image to be displayed.
            result (Tensor): The classification results to draw over `img`.
            text_color (str or tuple or :obj:`Color`): Color of texts.
            font_scale (float): Font scales of texts.
            row_width (int): width between each row of results on the image.
            show (bool): Whether to show the image.
                Default: False.
            win_name (str): The window name.
            wait_time (int): Value of waitKey param.
                Default: 0.
            out_file (str or None): The filename to write the image.
                Default: None.

        Returns:
            img (Tensor): Only if not `show` or `out_file`
        """
        img = mmcv.imread(img)
        img = img.copy()

        # write results on left-top of the image
        x, y = 0, row_width
        text_color = color_val(text_color)
        for k, v in result.items():
            if isinstance(v, float):
                v = f'{v:.2f}'
            label_text = f'{k}: {v}'
            cv2.putText(img, label_text, (x, y), cv2.FONT_HERSHEY_COMPLEX,
                        font_scale, text_color)
            y += row_width

        # if out_file specified, do not show image in window
        if out_file is not None:
            show = False

        if show:
            mmcv.imshow(img, win_name, wait_time)
        if out_file is not None:
            mmcv.imwrite(img, out_file)

        if not (show or out_file):
            warnings.warn('show==False and out_file is not specified, only '
                          'result image will be returned')
            return img<|MERGE_RESOLUTION|>--- conflicted
+++ resolved
@@ -7,12 +7,7 @@
 import torch
 import torch.distributed as dist
 from mmcv import color_val
-<<<<<<< HEAD
-from mmcv.runner.base_module import BaseModule
-from mmcv.utils import print_log
-=======
 from mmcv.runner import BaseModule
->>>>>>> c117415f
 
 # TODO import `auto_fp16` from mmcv and delete them from mmcls
 try:
@@ -27,11 +22,7 @@
     """Base class for classifiers."""
 
     def __init__(self, init_cfg=None):
-<<<<<<< HEAD
-        super(BaseClassifier, self).__init__(init_cfg=init_cfg)
-=======
         super(BaseClassifier, self).__init__(init_cfg)
->>>>>>> c117415f
         self.fp16_enabled = False
 
     @property
@@ -65,16 +56,9 @@
     def simple_test(self, img, **kwargs):
         pass
 
-<<<<<<< HEAD
-    def init_weights(self, pretrained=None):
-        super(BaseClassifier, self).init_weights()
-        if pretrained is not None:
-            print_log(f'load model from: {pretrained}', logger='root')
-=======
     # def init_weights(self, pretrained=None):
     #     if pretrained is not None:
     #         print_log(f'load model from: {pretrained}', logger='root')
->>>>>>> c117415f
 
     def forward_test(self, imgs, **kwargs):
         """
