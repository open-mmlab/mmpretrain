--- conflicted
+++ resolved
@@ -135,17 +135,7 @@
         return losses
 
     def simple_test(self, img, img_metas=None, **kwargs):
-<<<<<<< HEAD
-        """Test without augmentation.
-
-        Args:
-            img (Tensor): of shape (N, C, H, W) encoding input images.
-                Typically these should be mean centered and std scaled.
-            img_metas (Dict, optional): the meta information of the img.
-        """
-=======
         """Test without augmentation."""
->>>>>>> c32a4a49
         x = self.extract_feat(img)
 
         try:
