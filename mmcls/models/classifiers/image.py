--- conflicted
+++ resolved
@@ -1,8 +1,5 @@
-<<<<<<< HEAD
-=======
 import warnings
 
->>>>>>> c117415f
 from ..builder import CLASSIFIERS, build_backbone, build_head, build_neck
 from ..utils import BatchCutMixLayer, BatchMixupLayer
 from .base import BaseClassifier
@@ -15,11 +12,6 @@
                  backbone,
                  neck=None,
                  head=None,
-<<<<<<< HEAD
-                 train_cfg=None,
-                 init_cfg=None):
-        super(ImageClassifier, self).__init__(init_cfg=init_cfg)
-=======
                  pretrained=None,
                  train_cfg=None,
                  init_cfg=None):
@@ -29,7 +21,6 @@
             warnings.warn('DeprecationWarning: pretrained is a deprecated \
                 key, please consider using init_cfg')
             self.init_cfg = dict(type='Pretrained', checkpoint=pretrained)
->>>>>>> c117415f
 
         self.backbone = build_backbone(backbone)
 
@@ -54,17 +45,6 @@
 
     # def init_weights(self, pretrained=None):
     #     super(ImageClassifier, self).init_weights(pretrained)
-<<<<<<< HEAD
-    # self.backbone.init_weights(pretrained=pretrained)
-    # if self.with_neck:
-    #     if isinstance(self.neck, nn.Sequential):
-    #         for m in self.neck:
-    #             m.init_weights()
-    #     else:
-    #         self.neck.init_weights()
-    # if self.with_head:
-    #     self.head.init_weights()
-=======
     #     self.backbone.init_weights(pretrained=pretrained)
     #     if self.with_neck:
     #         if isinstance(self.neck, nn.Sequential):
@@ -74,7 +54,6 @@
     #             self.neck.init_weights()
     #     if self.with_head:
     #         self.head.init_weights()
->>>>>>> c117415f
 
     def extract_feat(self, img):
         """Directly extract features from the backbone + neck."""
