import mmcv
import numpy as np

from ..builder import PIPELINES


def random_negative(value, random_negative_prob):
    """Randomly negate value based on random_negative_prob."""
    return -value if np.random.rand() < random_negative_prob else value


@PIPELINES.register_module()
class Shear(object):
    """Shear images.

    Args:
        magnitude (int | float): The magnitude used for shear.
        pad_val (int, tuple[int]): Pixel pad_val value for constant fill. If a
            tuple of length 3, it is used to pad_val R, G, B channels
            respectively. Defaults to 128.
        prob (float): The probability for performing Shear therefore should be
            in range [0, 1]. Defaults to 0.5.
        direction (str): The shearing direction. Options are 'horizontal' and
            'vertical'. Defaults to 'horizontal'.
        random_negative_prob (float): The probability that turns the magnitude
            negative, which should be in range [0,1]. Defaults to 0.5.
        interpolation (str): Interpolation method. Options are 'nearest',
            'bilinear', 'bicubic', 'area', 'lanczos'. Defaults to 'bicubic'.
    """

    def __init__(self,
                 magnitude,
                 pad_val=128,
                 prob=0.5,
                 direction='horizontal',
                 random_negative_prob=0.5,
                 interpolation='bicubic'):
        assert isinstance(magnitude, (int, float)), 'The magnitude type must '\
            f'be int or float, but got {type(magnitude)} instead.'
        if isinstance(pad_val, int):
            pad_val = tuple([pad_val] * 3)
        elif isinstance(pad_val, tuple):
            assert len(pad_val) == 3, 'pad_val as a tuple must have 3 ' \
                f'elements, got {len(pad_val)} instead.'
            assert all(isinstance(i, int) for i in pad_val), 'pad_val as a '\
                'tuple must got elements of int type.'
        else:
            raise TypeError('pad_val must be int or tuple with 3 elements.')
        assert 0 <= prob <= 1.0, 'The prob should be in range [0,1], ' \
            f'got {prob} instead.'
        assert direction in ('horizontal', 'vertical'), 'direction must be ' \
            f'either "horizontal" or "vertical", got {direction} instead.'
        assert 0 <= random_negative_prob <= 1.0, 'The random_negative_prob ' \
            f'should be in range [0,1], got {random_negative_prob} instead.'

        self.magnitude = magnitude
        self.pad_val = pad_val
        self.prob = prob
        self.direction = direction
        self.random_negative_prob = random_negative_prob
        self.interpolation = interpolation

    def __call__(self, results):
        if np.random.rand() > self.prob:
            return results
        magnitude = random_negative(self.magnitude, self.random_negative_prob)
        for key in results.get('img_fields', ['img']):
            img = results[key]
            img_sheared = mmcv.imshear(
                img,
                magnitude,
                direction=self.direction,
                border_value=self.pad_val,
                interpolation=self.interpolation)
            results[key] = img_sheared.astype(img.dtype)
        return results

    def __repr__(self):
        repr_str = self.__class__.__name__
        repr_str += f'(magnitude={self.magnitude}, '
        repr_str += f'pad_val={self.pad_val}, '
        repr_str += f'prob={self.prob}, '
        repr_str += f'direction={self.direction}, '
        repr_str += f'random_negative_prob={self.random_negative_prob}, '
        repr_str += f'interpolation={self.interpolation})'
        return repr_str


@PIPELINES.register_module()
class Translate(object):
    """Translate images.

    Args:
        magnitude (int | float): The magnitude used for translate. Note that
            the offset is calculated by magnitude * size in the corresponding
            direction. With a magnitude of 1, the whole image will be moved out
             of the range.
        pad_val (int, tuple[int]): Pixel pad_val value for constant fill. If a
            tuple of length 3, it is used to pad_val R, G, B channels
            respectively. Defaults to 128.
        prob (float): The probability for performing translate therefore should
             be in range [0, 1]. Defaults to 0.5.
        direction (str): The translating direction. Options are 'horizontal'
            and 'vertical'. Defaults to 'horizontal'.
        random_negative_prob (float): The probability that turns the magnitude
            negative, which should be in range [0,1]. Defaults to 0.5.
        interpolation (str): Interpolation method. Options are 'nearest',
            'bilinear', 'bicubic', 'area', 'lanczos'. Defaults to 'nearest'.
    """

    def __init__(self,
                 magnitude,
                 pad_val=128,
                 prob=0.5,
                 direction='horizontal',
                 random_negative_prob=0.5,
                 interpolation='nearest'):
        assert isinstance(magnitude, (int, float)), 'The magnitude type must '\
            f'be int or float, but got {type(magnitude)} instead.'
        if isinstance(pad_val, int):
            pad_val = tuple([pad_val] * 3)
        elif isinstance(pad_val, tuple):
            assert len(pad_val) == 3, 'pad_val as a tuple must have 3 ' \
                f'elements, got {len(pad_val)} instead.'
            assert all(isinstance(i, int) for i in pad_val), 'pad_val as a '\
                'tuple must got elements of int type.'
        else:
            raise TypeError('pad_val must be int or tuple with 3 elements.')
        assert 0 <= prob <= 1.0, 'The prob should be in range [0,1], ' \
            f'got {prob} instead.'
        assert direction in ('horizontal', 'vertical'), 'direction must be ' \
            f'either "horizontal" or "vertical", got {direction} instead.'
        assert 0 <= random_negative_prob <= 1.0, 'The random_negative_prob ' \
            f'should be in range [0,1], got {random_negative_prob} instead.'

        self.magnitude = magnitude
        self.pad_val = pad_val
        self.prob = prob
        self.direction = direction
        self.random_negative_prob = random_negative_prob
        self.interpolation = interpolation

    def __call__(self, results):
        if np.random.rand() > self.prob:
            return results
        magnitude = random_negative(self.magnitude, self.random_negative_prob)
        for key in results.get('img_fields', ['img']):
            img = results[key]
            height, width = img.shape[:2]
            if self.direction == 'horizontal':
                offset = magnitude * width
            else:
                offset = magnitude * height
            img_translated = mmcv.imtranslate(
                img,
                offset,
                direction=self.direction,
                border_value=self.pad_val,
                interpolation=self.interpolation)
            results[key] = img_translated.astype(img.dtype)
        return results

    def __repr__(self):
        repr_str = self.__class__.__name__
        repr_str += f'(magnitude={self.magnitude}, '
        repr_str += f'pad_val={self.pad_val}, '
        repr_str += f'prob={self.prob}, '
        repr_str += f'direction={self.direction}, '
        repr_str += f'random_negative_prob={self.random_negative_prob}, '
        repr_str += f'interpolation={self.interpolation})'
        return repr_str


@PIPELINES.register_module()
class Rotate(object):
    """Rotate images.

    Args:
        angle (float): The angle used for rotate. Positive values stand for
            clockwise rotation.
        center (tuple[float], optional): Center point (w, h) of the rotation in
             the source image. If None, the center of the image will be used.
            defaults to None.
        scale (float): Isotropic scale factor. Defaults to 1.0.
        pad_val (int, tuple[int]): Pixel pad_val value for constant fill. If a
            tuple of length 3, it is used to pad_val R, G, B channels
            respectively. Defaults to 128.
        prob (float): The probability for performing Rotate therefore should be
            in range [0, 1]. Defaults to 0.5.
        random_negative_prob (float): The probability that turns the angle
            negative, which should be in range [0,1]. Defaults to 0.5.
        interpolation (str): Interpolation method. Options are 'nearest',
            'bilinear', 'bicubic', 'area', 'lanczos'. Defaults to 'nearest'.
    """

    def __init__(self,
                 angle,
                 center=None,
                 scale=1.0,
                 pad_val=128,
                 prob=0.5,
                 random_negative_prob=0.5,
                 interpolation='nearest'):
        assert isinstance(angle, float), 'The angle type must be float, but ' \
            f'got {type(angle)} instead.'
        if isinstance(center, tuple):
            assert len(center) == 2, 'center as a tuple must have 2 ' \
                f'elements, got {len(center)} elements instead.'
        else:
            assert center is None, 'The center type' \
                f'must be tuple or None, got {type(center)} instead.'
        assert isinstance(scale, float), 'the scale type must be float, but ' \
            f'got {type(scale)} instead.'
        if isinstance(pad_val, int):
            pad_val = tuple([pad_val] * 3)
        elif isinstance(pad_val, tuple):
            assert len(pad_val) == 3, 'pad_val as a tuple must have 3 ' \
                f'elements, got {len(pad_val)} instead.'
            assert all(isinstance(i, int) for i in pad_val), 'pad_val as a '\
                'tuple must got elements of int type.'
        else:
            raise TypeError('pad_val must be int or tuple with 3 elements.')
        assert 0 <= prob <= 1.0, 'The prob should be in range [0,1], ' \
            f'got {prob} instead.'
        assert 0 <= random_negative_prob <= 1.0, 'The random_negative_prob ' \
            f'should be in range [0,1], got {random_negative_prob} instead.'

        self.angle = angle
        self.center = center
        self.scale = scale
        self.pad_val = pad_val
        self.prob = prob
        self.random_negative_prob = random_negative_prob
        self.interpolation = interpolation

    def __call__(self, results):
        if np.random.rand() > self.prob:
            return results
        angle = random_negative(self.angle, self.random_negative_prob)
        for key in results.get('img_fields', ['img']):
            img = results[key]
            img_rotated = mmcv.imrotate(
                img,
                angle,
                center=self.center,
                scale=self.scale,
                border_value=self.pad_val,
                interpolation=self.interpolation)
            results[key] = img_rotated.astype(img.dtype)
        return results

    def __repr__(self):
        repr_str = self.__class__.__name__
        repr_str += f'(angle={self.angle}, '
        repr_str += f'center={self.center}, '
        repr_str += f'scale={self.scale}, '
        repr_str += f'pad_val={self.pad_val}, '
        repr_str += f'prob={self.prob}, '
        repr_str += f'random_negative_prob={self.random_negative_prob}, '
        repr_str += f'interpolation={self.interpolation})'
        return repr_str


@PIPELINES.register_module()
class Invert(object):
    """Invert images.

    Args:
        prob (float): The probability for performing invert therefore should
             be in range [0, 1]. Defaults to 0.5.
    """

    def __init__(self, prob=0.5):
        assert 0 <= prob <= 1.0, 'The prob should be in range [0,1], ' \
            f'got {prob} instead.'

        self.prob = prob

    def __call__(self, results):
        if np.random.rand() > self.prob:
            return results
        for key in results.get('img_fields', ['img']):
            img = results[key]
            img_inverted = mmcv.iminvert(img)
            results[key] = img_inverted.astype(img.dtype)
        return results

    def __repr__(self):
        repr_str = self.__class__.__name__
        repr_str += f'(prob={self.prob})'
        return repr_str


@PIPELINES.register_module()
<<<<<<< HEAD
class Solarize(object):
    """Solarize an image (invert all pixel values above a threshold).

    Args:
        thr (int | float): The threshold above which the pixels value will be
            inverted.
        prob (float): The probability for solarizing therefore should be in
            range [0, 1]. Defaults to 0.5.
    """

    def __init__(self, thr, prob=0.5):
        assert isinstance(thr, (int, float)), 'The thr type must '\
            f'be int or float, but got {type(thr)} instead.'
        assert 0 <= prob <= 1.0, 'The prob should be in range [0,1], ' \
            f'got {prob} instead.'

        self.thr = thr
        self.prob = prob
=======
class ColorTransform(object):
    """Adjust the color balance of images.

    Args:
        magnitude (int | float): The magnitude used for color transform. A
            positive magnitude would enhance the color and a negative magnitude
             would make the image grayer. A magnitude=0 gives the origin img.
        prob (float): The probability for performing ColorTransform therefore
            should be in range [0, 1]. Defaults to 0.5.
        random_negative_prob (float): The probability that turns the magnitude
            negative, which should be in range [0,1]. Defaults to 0.5.
    """

    def __init__(self, magnitude, prob=0.5, random_negative_prob=0.5):
        assert isinstance(magnitude, (int, float)), 'The magnitude type must '\
            f'be int or float, but got {type(magnitude)} instead.'
        assert 0 <= prob <= 1.0, 'The prob should be in range [0,1], ' \
            f'got {prob} instead.'
        assert 0 <= random_negative_prob <= 1.0, 'The random_negative_prob ' \
            f'should be in range [0,1], got {random_negative_prob} instead.'

        self.magnitude = magnitude
        self.prob = prob
        self.random_negative_prob = random_negative_prob
>>>>>>> 9614787f

    def __call__(self, results):
        if np.random.rand() > self.prob:
            return results
<<<<<<< HEAD
        for key in results.get('img_fields', ['img']):
            img = results[key]
            img_solarized = mmcv.solarize(img, thr=self.thr)
            results[key] = img_solarized.astype(img.dtype)
=======
        magnitude = random_negative(self.magnitude, self.random_negative_prob)
        for key in results.get('img_fields', ['img']):
            img = results[key]
            img_color_adjusted = mmcv.adjust_color(img, alpha=1 + magnitude)
            results[key] = img_color_adjusted.astype(img.dtype)
>>>>>>> 9614787f
        return results

    def __repr__(self):
        repr_str = self.__class__.__name__
<<<<<<< HEAD
        repr_str += f'(thr={self.thr}, '
        repr_str += f'prob={self.prob})'
        return repr_str


@PIPELINES.register_module()
class Posterize(object):
    """Posterize an image (reduce the number of bits for each color channel).

    Args:
        bits (int): Number of bits for each pixel in the output img, which
            should be less or equal to 8.
        prob (float): The probability for posterizing therefore should be in
            range [0, 1]. Defaults to 0.5.
    """

    def __init__(self, bits, prob=0.5):
        assert isinstance(bits, int), 'The bits type must be int, '\
            f'but got {type(bits)} instead.'
        assert bits <= 8, f'The bits must be less than 8, got {bits} instead.'
        assert 0 <= prob <= 1.0, 'The prob should be in range [0,1], ' \
            f'got {prob} instead.'

        self.bits = bits
        self.prob = prob

    def __call__(self, results):
        if np.random.rand() > self.prob:
            return results
        for key in results.get('img_fields', ['img']):
            img = results[key]
            img_posterized = mmcv.posterize(img, bits=self.bits)
            results[key] = img_posterized.astype(img.dtype)
        return results

    def __repr__(self):
        repr_str = self.__class__.__name__
        repr_str += f'(bits={self.bits}, '
        repr_str += f'prob={self.prob})'
=======
        repr_str += f'(magnitude={self.magnitude}, '
        repr_str += f'prob={self.prob}, '
        repr_str += f'random_negative_prob={self.random_negative_prob})'
>>>>>>> 9614787f
        return repr_str<|MERGE_RESOLUTION|>--- conflicted
+++ resolved
@@ -292,26 +292,6 @@
 
 
 @PIPELINES.register_module()
-<<<<<<< HEAD
-class Solarize(object):
-    """Solarize an image (invert all pixel values above a threshold).
-
-    Args:
-        thr (int | float): The threshold above which the pixels value will be
-            inverted.
-        prob (float): The probability for solarizing therefore should be in
-            range [0, 1]. Defaults to 0.5.
-    """
-
-    def __init__(self, thr, prob=0.5):
-        assert isinstance(thr, (int, float)), 'The thr type must '\
-            f'be int or float, but got {type(thr)} instead.'
-        assert 0 <= prob <= 1.0, 'The prob should be in range [0,1], ' \
-            f'got {prob} instead.'
-
-        self.thr = thr
-        self.prob = prob
-=======
 class ColorTransform(object):
     """Adjust the color balance of images.
 
@@ -336,70 +316,20 @@
         self.magnitude = magnitude
         self.prob = prob
         self.random_negative_prob = random_negative_prob
->>>>>>> 9614787f
-
-    def __call__(self, results):
-        if np.random.rand() > self.prob:
-            return results
-<<<<<<< HEAD
-        for key in results.get('img_fields', ['img']):
-            img = results[key]
-            img_solarized = mmcv.solarize(img, thr=self.thr)
-            results[key] = img_solarized.astype(img.dtype)
-=======
+
+    def __call__(self, results):
+        if np.random.rand() > self.prob:
+            return results
         magnitude = random_negative(self.magnitude, self.random_negative_prob)
         for key in results.get('img_fields', ['img']):
             img = results[key]
             img_color_adjusted = mmcv.adjust_color(img, alpha=1 + magnitude)
             results[key] = img_color_adjusted.astype(img.dtype)
->>>>>>> 9614787f
-        return results
-
-    def __repr__(self):
-        repr_str = self.__class__.__name__
-<<<<<<< HEAD
-        repr_str += f'(thr={self.thr}, '
-        repr_str += f'prob={self.prob})'
-        return repr_str
-
-
-@PIPELINES.register_module()
-class Posterize(object):
-    """Posterize an image (reduce the number of bits for each color channel).
-
-    Args:
-        bits (int): Number of bits for each pixel in the output img, which
-            should be less or equal to 8.
-        prob (float): The probability for posterizing therefore should be in
-            range [0, 1]. Defaults to 0.5.
-    """
-
-    def __init__(self, bits, prob=0.5):
-        assert isinstance(bits, int), 'The bits type must be int, '\
-            f'but got {type(bits)} instead.'
-        assert bits <= 8, f'The bits must be less than 8, got {bits} instead.'
-        assert 0 <= prob <= 1.0, 'The prob should be in range [0,1], ' \
-            f'got {prob} instead.'
-
-        self.bits = bits
-        self.prob = prob
-
-    def __call__(self, results):
-        if np.random.rand() > self.prob:
-            return results
-        for key in results.get('img_fields', ['img']):
-            img = results[key]
-            img_posterized = mmcv.posterize(img, bits=self.bits)
-            results[key] = img_posterized.astype(img.dtype)
-        return results
-
-    def __repr__(self):
-        repr_str = self.__class__.__name__
-        repr_str += f'(bits={self.bits}, '
-        repr_str += f'prob={self.prob})'
-=======
+        return results
+
+    def __repr__(self):
+        repr_str = self.__class__.__name__
         repr_str += f'(magnitude={self.magnitude}, '
         repr_str += f'prob={self.prob}, '
         repr_str += f'random_negative_prob={self.random_negative_prob})'
->>>>>>> 9614787f
         return repr_str