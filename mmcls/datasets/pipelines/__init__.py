<<<<<<< HEAD
from .auto_augment import ColorTransform, Rotate, Shear, Translate
=======
from .auto_augment import Invert, Rotate, Shear, Translate
>>>>>>> c8033ece
from .compose import Compose
from .formating import (Collect, ImageToTensor, ToNumpy, ToPIL, ToTensor,
                        Transpose, to_tensor)
from .loading import LoadImageFromFile
from .transforms import (CenterCrop, RandomCrop, RandomFlip, RandomGrayscale,
                         RandomResizedCrop, Resize)

__all__ = [
    'Compose', 'to_tensor', 'ToTensor', 'ImageToTensor', 'ToPIL', 'ToNumpy',
    'Transpose', 'Collect', 'LoadImageFromFile', 'Resize', 'CenterCrop',
    'RandomFlip', 'Normalize', 'RandomCrop', 'RandomResizedCrop',
<<<<<<< HEAD
    'RandomGrayscale', 'Shear', 'Translate', 'Rotate', 'ColorTransform'
=======
    'RandomGrayscale', 'Shear', 'Translate', 'Rotate', 'Invert'
>>>>>>> c8033ece
]<|MERGE_RESOLUTION|>--- conflicted
+++ resolved
@@ -1,8 +1,4 @@
-<<<<<<< HEAD
-from .auto_augment import ColorTransform, Rotate, Shear, Translate
-=======
-from .auto_augment import Invert, Rotate, Shear, Translate
->>>>>>> c8033ece
+from .auto_augment import ColorTransform, Invert, Rotate, Shear, Translate
 from .compose import Compose
 from .formating import (Collect, ImageToTensor, ToNumpy, ToPIL, ToTensor,
                         Transpose, to_tensor)
@@ -14,9 +10,6 @@
     'Compose', 'to_tensor', 'ToTensor', 'ImageToTensor', 'ToPIL', 'ToNumpy',
     'Transpose', 'Collect', 'LoadImageFromFile', 'Resize', 'CenterCrop',
     'RandomFlip', 'Normalize', 'RandomCrop', 'RandomResizedCrop',
-<<<<<<< HEAD
-    'RandomGrayscale', 'Shear', 'Translate', 'Rotate', 'ColorTransform'
-=======
-    'RandomGrayscale', 'Shear', 'Translate', 'Rotate', 'Invert'
->>>>>>> c8033ece
+    'RandomGrayscale', 'Shear', 'Translate', 'Rotate', 'Invert',
+    'ColorTransform'
 ]