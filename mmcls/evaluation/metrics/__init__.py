# Copyright (c) OpenMMLab. All rights reserved.
from .multi_label import ROCAUC, AveragePrecision, MultiLabelMetric
from .multi_task import MultiTasksMetric
from .retrieval import RetrievalRecall
from .single_label import Accuracy, ConfusionMatrix, SingleLabelMetric
from .voc_multi_label import VOCAveragePrecision, VOCMultiLabelMetric

__all__ = [
    'Accuracy', 'SingleLabelMetric', 'MultiLabelMetric', 'AveragePrecision',
<<<<<<< HEAD
    'MultiTasksMetric', 'VOCAveragePrecision', 'VOCMultiLabelMetric', 'ROCAUC'
=======
    'MultiTasksMetric', 'VOCAveragePrecision', 'VOCMultiLabelMetric',
    'ConfusionMatrix', 'RetrievalRecall'
>>>>>>> 8352951f
]<|MERGE_RESOLUTION|>--- conflicted
+++ resolved
@@ -7,10 +7,6 @@
 
 __all__ = [
     'Accuracy', 'SingleLabelMetric', 'MultiLabelMetric', 'AveragePrecision',
-<<<<<<< HEAD
-    'MultiTasksMetric', 'VOCAveragePrecision', 'VOCMultiLabelMetric', 'ROCAUC'
-=======
-    'MultiTasksMetric', 'VOCAveragePrecision', 'VOCMultiLabelMetric',
+    'MultiTasksMetric', 'VOCAveragePrecision', 'VOCMultiLabelMetric', 'ROCAUC',
     'ConfusionMatrix', 'RetrievalRecall'
->>>>>>> 8352951f
 ]