Import:
  - configs/mobilenet_v2/metafile.yml
  - configs/resnet/metafile.yml
  - configs/res2net/metafile.yml
  - configs/resnext/metafile.yml
  - configs/seresnet/metafile.yml
  - configs/shufflenet_v1/metafile.yml
  - configs/shufflenet_v2/metafile.yml
  - configs/swin_transformer/metafile.yml
  - configs/vgg/metafile.yml
  - configs/repvgg/metafile.yml
  - configs/tnt/metafile.yml
  - configs/vision_transformer/metafile.yml
  - configs/t2t_vit/metafile.yml
  - configs/mlp_mixer/metafile.yml
<<<<<<< HEAD
  - configs/deit/metafile.yml
=======
  - configs/conformer/metafile.yml
>>>>>>> 58ab028f
<|MERGE_RESOLUTION|>--- conflicted
+++ resolved
@@ -13,8 +13,5 @@
   - configs/vision_transformer/metafile.yml
   - configs/t2t_vit/metafile.yml
   - configs/mlp_mixer/metafile.yml
-<<<<<<< HEAD
-  - configs/deit/metafile.yml
-=======
   - configs/conformer/metafile.yml
->>>>>>> 58ab028f
+  - configs/deit/metafile.yml