Import:
  - configs/mobilenet_v2/metafile.yml
  - configs/mobilenet_v3/metafile.yml
  - configs/resnet/metafile.yml
  - configs/res2net/metafile.yml
  - configs/resnext/metafile.yml
  - configs/seresnet/metafile.yml
  - configs/shufflenet_v1/metafile.yml
  - configs/shufflenet_v2/metafile.yml
  - configs/swin_transformer/metafile.yml
  - configs/vgg/metafile.yml
  - configs/repvgg/metafile.yml
  - configs/tnt/metafile.yml
  - configs/vision_transformer/metafile.yml
  - configs/t2t_vit/metafile.yml
  - configs/tinyvit/metafile.yml
  - configs/mlp_mixer/metafile.yml
  - configs/conformer/metafile.yml
  - configs/regnet/metafile.yml
  - configs/deit/metafile.yml
  - configs/twins/metafile.yml
  - configs/efficientnet/metafile.yml
  - configs/convnext/metafile.yml
  - configs/hrnet/metafile.yml
  - configs/repmlp/metafile.yml
  - configs/wrn/metafile.yml
  - configs/van/metafile.yml
  - configs/cspnet/metafile.yml
  - configs/convmixer/metafile.yml
  - configs/densenet/metafile.yml
  - configs/poolformer/metafile.yml
  - configs/inception_v3/metafile.yml
  - configs/mvit/metafile.yml
  - configs/edgenext/metafile.yml
  - configs/mobileone/metafile.yml
  - configs/efficientformer/metafile.yml
  - configs/swin_transformer_v2/metafile.yml
  - configs/deit3/metafile.yml
  - configs/hornet/metafile.yml
  - configs/mobilevit/metafile.yml
  - configs/davit/metafile.yml
  - configs/replknet/metafile.yml
  - configs/csra/metafile.yml
  - configs/beit/metafile.yml
  - configs/beitv2/metafile.yml
  - configs/eva/metafile.yml
  - configs/revvit/metafile.yml
  - configs/clip/metafile.yml
  - configs/mixmim/metafile.yml
  - configs/efficientnet_v2/metafile.yml
  - configs/convnext_v2/metafile.yml
<<<<<<< HEAD
  - configs/levit/metafile.yml
=======
  - configs/vig/metafile.yml
>>>>>>> c98dc455
<|MERGE_RESOLUTION|>--- conflicted
+++ resolved
@@ -49,8 +49,5 @@
   - configs/mixmim/metafile.yml
   - configs/efficientnet_v2/metafile.yml
   - configs/convnext_v2/metafile.yml
-<<<<<<< HEAD
   - configs/levit/metafile.yml
-=======
-  - configs/vig/metafile.yml
->>>>>>> c98dc455
+  - configs/vig/metafile.yml