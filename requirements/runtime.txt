<<<<<<< HEAD
mmcv>=1.1.4
=======
matplotlib
mmcv
>>>>>>> f7a916f3
numpy<|MERGE_RESOLUTION|>--- conflicted
+++ resolved
@@ -1,7 +1,3 @@
-<<<<<<< HEAD
+matplotlib
 mmcv>=1.1.4
-=======
-matplotlib
-mmcv
->>>>>>> f7a916f3
 numpy