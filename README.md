--- conflicted
+++ resolved
@@ -58,28 +58,4 @@
 ## Acknowledgement
 
 MMClassification is an open source project that is contributed by researchers and engineers from various colleges and companies. We appreciate all the contributors who implement their methods or add new features, as well as users who give valuable feedbacks.
-<<<<<<< HEAD
-We wish that the toolbox and benchmark could serve the growing research community by providing a flexible toolkit to reimplement existing methods and develop their own new detectors.
-
-Many thanks to Wenwei Zhang ([@ZwwWayne](https://github.com/ZwwWayne)), Jiarui Xu ([@xvjiarui](https://github.com/xvjiarui)), Xintao Wang ([@xinntao](https://github.com/xinntao)) and Zhizhong Li ([@innerlee](https://github.com/innerlee)) for their valuable advices and discussions.
-
-## Citation
-
-If you use this toolbox or benchmark in your research, please cite this project.
-
-```
-@misc{mmclassification,
-  author =       {Yang, Lei and Li, Xiaojie and Lou, Zan and Yang, Mingmin and
-                  Wang, Fei and Qian, Chen and Chen, Kai and Lin, Dahua},
-  title =        {{MMClassification}},
-  howpublished = {\url{https://github.com/open-mmlab/mmclassification}},
-  year =         {2020}
-}
-```
-
-## Contact
-
-This repo is currently maintained by Lei Yang ([@yl-1993](http://github.com/yl-1993)), Xiaojie Li ([@xiaojieli0903](https://github.com/xiaojieli0903)) and Kai Chen ([@hellock](http://github.com/hellock)).
-=======
-We wish that the toolbox and benchmark could serve the growing research community by providing a flexible toolkit to reimplement existing methods and develop their own new classifiers.
->>>>>>> 408d92bc
+We wish that the toolbox and benchmark could serve the growing research community by providing a flexible toolkit to reimplement existing methods and develop their own new classifiers.